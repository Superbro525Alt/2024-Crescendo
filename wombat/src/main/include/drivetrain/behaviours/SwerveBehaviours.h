// Copyright (c) 2023-2024 CurtinFRC
// Open Source Software, you can modify it according to the terms
// of the MIT License at the root of this project

#pragma once

#include <frc/Encoder.h>
#include <frc/Timer.h>
#include <frc/XboxController.h>
#include <frc/simulation/DifferentialDrivetrainSim.h>
#include <frc/simulation/EncoderSim.h>
#include <frc/smartdashboard/Field2d.h>
#include <frc/smartdashboard/SmartDashboard.h>

#include <memory>
#include <string>

#include "behaviour/Behaviour.h"
#include "drivetrain/SwerveDrive.h"

namespace wom {
namespace drivetrain {
namespace behaviours {

/**
 * @brief Behaviour class to handle manual drivebase controlling with the
 * controller
 */
class ManualDrivebase : public behaviour::Behaviour {
 public:
  /**
   * @param swerveDrivebase
   * A pointer to the swerve drivebase (the allocated memory address that stores
   * the "swerve drivebase" object)
   * @param driverController
   * A pointer to the controller that the driver has been allocated (the
   * allocated memory address that stores the "driver controller" object)
   */
  ManualDrivebase(wom::drivetrain::SwerveDrive* swerveDrivebase, frc::XboxController* driverController);

  void OnTick(units::second_t deltaTime) override;
  /**
   * @brief This function handles all of the logic behind the tangent function,
   * to be able to calculate an angle between 0 andd 360 degrees, inclusively
   */
  void CalculateRequestedAngle(double joystickX, double joystickY, units::degree_t defaultAngle);
  void OnStart() override;
  void ResetMode();

 private:
  std::shared_ptr<nt::NetworkTable> _swerveDriveTable =
      nt::NetworkTableInstance::GetDefault().GetTable("swerve");
  wom::drivetrain::SwerveDrive* _swerveDrivebase;
  frc::XboxController* _driverController;

  // State-handler Boolean : Is the robot in field orientated control, or robot
  // relative?
  bool isFieldOrientated = true;
  // State-handler Boolean : Do we currently want the angles of the wheels to be
  // 0?
  bool isZero = false;
  bool resetMode = false;

  units::degree_t _requestedAngle;
  bool isRotateMatch = false;

  // Deadzones
  const double driverDeadzone = 0.08;
  const double turningDeadzone = 0.2;

  // Variables for solution to Anti-tip
  double prevJoystickX, prevJoystickY, prevPrevJoystickX, prevPrevJoystickY, usingJoystickXPos,
      usingJoystickYPos;
  // The speed that the joystick must travel to activate averaging over previous
  // 3 joystick positions
  const double smoothingThreshold = 1;

  typedef units::meters_per_second_t translationSpeed_;
  typedef units::radians_per_second_t rotationSpeed_;

  // The translation speeds for when "slow speed", "normal speed", "fast speed"
  // modes are active
  const translationSpeed_ lowSensitivityDriveSpeed = 3.25_ft / 1_s;
  const translationSpeed_ defaultDriveSpeed = 30_ft / 1_s;
  const translationSpeed_ highSensitivityDriveSpeed = 18_ft / 1_s;
  // The rotation speeds for when "slow speed", "normal speed", "fast speed"
  // modes are active
  const rotationSpeed_ lowSensitivityRotateSpeed = 90_deg / 1_s;
  const rotationSpeed_ defaultRotateSpeed = 500_deg / 0.7_s;
  const rotationSpeed_ highSensitivityRotateSpeed = 720_deg / 1_s;

  translationSpeed_ maxMovementMagnitude = defaultDriveSpeed;
  rotationSpeed_ maxRotationMagnitude = defaultRotateSpeed;
};

/**
 * @brief Behaviour Class to handle locking wheels
 */
class XDrivebase : public behaviour::Behaviour {
 public:
  /**
   * @param swerveDrivebase
   * A pointer to the swerve drivebase
   */
  explicit XDrivebase(wom::drivetrain::SwerveDrive* swerveDrivebase);

  void OnTick(units::second_t deltaTime) override;

 private:
  wom::drivetrain::SwerveDrive* _swerveDrivebase;
};

class GoToPose : public behaviour::Behaviour {
 public:
  GoToPose(wom::drivetrain::SwerveDrive* swerve, frc::Pose3d pose);

  void OnTick(units::second_t dt) override;

 private:
  wom::drivetrain::SwerveDrive* _swerve;
  frc::Pose3d _pose;
};

<<<<<<< HEAD
// class FollowTrajectory : public behaviour::Behaviour {
//  public:
//   FollowTrajectory(wom::drivetrain::SwerveDrive* swerve, wom::utils::Pathplanner* pathplanner,
//                    std::string path);
//
//   void OnTick(units::second_t dt) override;
//
//   void OnStart() override;
//
//  private:
//   wom::utils::Pathplanner* _pathplanner;
//   std::string _path;
//   wom::drivetrain::SwerveDrive* _swerve;
//   frc::Trajectory _trajectory;
//   frc::Timer m_timer;
// };

// class TempSimSwerveDrive {
//  public:
//   TempSimSwerveDrive(frc::Timer* timer, frc::Field2d* field);
//
//   void OnUpdate();
//
//   void SetPath(std::string path);
//
//   frc::Pose3d GetPose();
//   frc::Pose2d GetPose2d();
//
//  private:
//   frc::sim::DifferentialDrivetrainSim m_driveSim{
//       frc::DCMotor::NEO(2),  // 2 NEO motors on each side of the drivetrain.
//       7.29,                  // 7.29:1 gearing reduction.
//       7.5_kg_sq_m,           // MOI of 7.5 kg m^2 (from CAD model).
//       60_kg,                 // The mass of the robot is 60 kg.
//       3_in,                  // The robot uses 3" radius wheels.
//       0.7112_m,              // The track width is 0.7112 meters.
//
//       // The standard deviations for measurement noise:
//       // x and y:          0.001 m
//       // heading:          0.001 rad
//       // l and r velocity: 0.1   m/s
//       // l and r position: 0.005 m
//       {0.001, 0.001, 0.001, 0.1, 0.1, 0.005, 0.005}};
//
//   // wom::utils::Pathplanner m_pathplanner;
//
//   frc::Trajectory current_trajectory;
//
//   std::shared_ptr<nt::NetworkTable> current_trajectory_table;
//   std::shared_ptr<nt::NetworkTable> current_trajectory_state_table;
//
//   frc::Timer* m_timer;
//
//   frc::Field2d* m_field;
//
//   std::string m_path;
// };
//
// class AutoSwerveDrive {
//  public:
//   AutoSwerveDrive(wom::drivetrain::SwerveDrive* swerve, frc::Timer* timer, frc::Field2d* field);
//
//   void OnUpdate();
//
//   void SetPath(std::string path);
//
//  private:
//   wom::drivetrain::SwerveDrive* _swerve;
//
//   TempSimSwerveDrive* _simSwerveDrive;
//
//   frc::Timer* m_timer;
//
//   frc::Field2d* m_field;
//
//   std::string m_path;
// };
=======
class FollowTrajectory : public behaviour::Behaviour {
 public:
  FollowTrajectory(wom::drivetrain::SwerveDrive* swerve, wom::utils::Pathplanner* pathplanner,
                   std::string path);

  void OnTick(units::second_t dt) override;

  void OnStart() override;

 private:
  wom::utils::Pathplanner* _pathplanner;
  std::string _path;
  wom::drivetrain::SwerveDrive* _swerve;
  frc::Trajectory _trajectory;
  frc::Timer m_timer;
};

class TempSimSwerveDrive {
 public:
  TempSimSwerveDrive(frc::Timer* timer, frc::Field2d* field);

  void OnUpdate();

  void SetPath(std::string path);

  frc::Pose3d GetPose();
  frc::Pose2d GetPose2d();

 private:
  frc::sim::DifferentialDrivetrainSim m_driveSim{
      frc::DCMotor::NEO(2),  // 2 NEO motors on each side of the drivetrain.
      7.29,                  // 7.29:1 gearing reduction.
      7.5_kg_sq_m,           // MOI of 7.5 kg m^2 (from CAD model).
      60_kg,                 // The mass of the robot is 60 kg.
      3_in,                  // The robot uses 3" radius wheels.
      0.7112_m,              // The track width is 0.7112 meters.

      // The standard deviations for measurement noise:
      // x and y:          0.001 m
      // heading:          0.001 rad
      // l and r velocity: 0.1   m/s
      // l and r position: 0.005 m
      {0.001, 0.001, 0.001, 0.1, 0.1, 0.005, 0.005}};

  wom::utils::Pathplanner m_pathplanner;

  frc::Trajectory current_trajectory;

  std::shared_ptr<nt::NetworkTable> current_trajectory_table;
  std::shared_ptr<nt::NetworkTable> current_trajectory_state_table;
>>>>>>> 6dc7b680

/**
 * @brief Behaviour Class to hangle the swerve drivebase going to and potentially maintaining the position
 */
class DrivebasePoseBehaviour : public behaviour::Behaviour {
 public:
<<<<<<< HEAD
  /**
   * @param swerveDrivebase
   * A pointer to the swerve drivebase
   * @param pose
   * A variable containing an X coordinate, a Y coordinate, and a rotation, for the drivebase to go to
   * @param hold
   * An optional variable (defaulting false), to say whether this position should be maintained
   */
  DrivebasePoseBehaviour(SwerveDrive* swerveDrivebase, frc::Pose2d pose, units::volt_t voltageLimit = 10_V,
                         bool hold = false);
=======
  AutoSwerveDrive(wom::drivetrain::SwerveDrive* swerve, frc::Timer* timer, frc::Field2d* field);

  void OnUpdate();
>>>>>>> 6dc7b680

  /**
   * @brief
   *
   * @param deltaTime change in time since the last iteration
   */
  void OnTick(units::second_t deltaTime) override;

 private:
  SwerveDrive* _swerveDrivebase;
  frc::Pose2d _pose;
  bool _hold;
  units::volt_t _voltageLimit;

  std::shared_ptr<nt::NetworkTable> _swerveDriveTable =
      nt::NetworkTableInstance::GetDefault().GetTable("swerve");
};
}  // namespace behaviours
}  // namespace drivetrain
}  // namespace wom<|MERGE_RESOLUTION|>--- conflicted
+++ resolved
@@ -121,85 +121,6 @@
   frc::Pose3d _pose;
 };
 
-<<<<<<< HEAD
-// class FollowTrajectory : public behaviour::Behaviour {
-//  public:
-//   FollowTrajectory(wom::drivetrain::SwerveDrive* swerve, wom::utils::Pathplanner* pathplanner,
-//                    std::string path);
-//
-//   void OnTick(units::second_t dt) override;
-//
-//   void OnStart() override;
-//
-//  private:
-//   wom::utils::Pathplanner* _pathplanner;
-//   std::string _path;
-//   wom::drivetrain::SwerveDrive* _swerve;
-//   frc::Trajectory _trajectory;
-//   frc::Timer m_timer;
-// };
-
-// class TempSimSwerveDrive {
-//  public:
-//   TempSimSwerveDrive(frc::Timer* timer, frc::Field2d* field);
-//
-//   void OnUpdate();
-//
-//   void SetPath(std::string path);
-//
-//   frc::Pose3d GetPose();
-//   frc::Pose2d GetPose2d();
-//
-//  private:
-//   frc::sim::DifferentialDrivetrainSim m_driveSim{
-//       frc::DCMotor::NEO(2),  // 2 NEO motors on each side of the drivetrain.
-//       7.29,                  // 7.29:1 gearing reduction.
-//       7.5_kg_sq_m,           // MOI of 7.5 kg m^2 (from CAD model).
-//       60_kg,                 // The mass of the robot is 60 kg.
-//       3_in,                  // The robot uses 3" radius wheels.
-//       0.7112_m,              // The track width is 0.7112 meters.
-//
-//       // The standard deviations for measurement noise:
-//       // x and y:          0.001 m
-//       // heading:          0.001 rad
-//       // l and r velocity: 0.1   m/s
-//       // l and r position: 0.005 m
-//       {0.001, 0.001, 0.001, 0.1, 0.1, 0.005, 0.005}};
-//
-//   // wom::utils::Pathplanner m_pathplanner;
-//
-//   frc::Trajectory current_trajectory;
-//
-//   std::shared_ptr<nt::NetworkTable> current_trajectory_table;
-//   std::shared_ptr<nt::NetworkTable> current_trajectory_state_table;
-//
-//   frc::Timer* m_timer;
-//
-//   frc::Field2d* m_field;
-//
-//   std::string m_path;
-// };
-//
-// class AutoSwerveDrive {
-//  public:
-//   AutoSwerveDrive(wom::drivetrain::SwerveDrive* swerve, frc::Timer* timer, frc::Field2d* field);
-//
-//   void OnUpdate();
-//
-//   void SetPath(std::string path);
-//
-//  private:
-//   wom::drivetrain::SwerveDrive* _swerve;
-//
-//   TempSimSwerveDrive* _simSwerveDrive;
-//
-//   frc::Timer* m_timer;
-//
-//   frc::Field2d* m_field;
-//
-//   std::string m_path;
-// };
-=======
 class FollowTrajectory : public behaviour::Behaviour {
  public:
   FollowTrajectory(wom::drivetrain::SwerveDrive* swerve, wom::utils::Pathplanner* pathplanner,
@@ -250,29 +171,15 @@
 
   std::shared_ptr<nt::NetworkTable> current_trajectory_table;
   std::shared_ptr<nt::NetworkTable> current_trajectory_state_table;
->>>>>>> 6dc7b680
 
 /**
  * @brief Behaviour Class to hangle the swerve drivebase going to and potentially maintaining the position
  */
 class DrivebasePoseBehaviour : public behaviour::Behaviour {
  public:
-<<<<<<< HEAD
-  /**
-   * @param swerveDrivebase
-   * A pointer to the swerve drivebase
-   * @param pose
-   * A variable containing an X coordinate, a Y coordinate, and a rotation, for the drivebase to go to
-   * @param hold
-   * An optional variable (defaulting false), to say whether this position should be maintained
-   */
-  DrivebasePoseBehaviour(SwerveDrive* swerveDrivebase, frc::Pose2d pose, units::volt_t voltageLimit = 10_V,
-                         bool hold = false);
-=======
   AutoSwerveDrive(wom::drivetrain::SwerveDrive* swerve, frc::Timer* timer, frc::Field2d* field);
 
   void OnUpdate();
->>>>>>> 6dc7b680
 
   /**
    * @brief
