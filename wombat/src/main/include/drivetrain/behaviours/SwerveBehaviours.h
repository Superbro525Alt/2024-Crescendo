--- conflicted
+++ resolved
@@ -17,7 +17,7 @@
 
 #include "behaviour/Behaviour.h"
 #include "drivetrain/SwerveDrive.h"
-// #include "utils/Pathplanner.h"
+#include "utils/Pathplanner.h"
 
 namespace wom {
 namespace drivetrain {
@@ -81,15 +81,6 @@
 
   // The translation speeds for when "slow speed", "normal speed", "fast speed"
   // modes are active
-<<<<<<< HEAD
-  const translationSpeed_ lowSensitivityDriveSpeed = 3.25_ft / 1_s;
-  const translationSpeed_ defaultDriveSpeed = 30_ft / 1_s;
-  const translationSpeed_ highSensitivityDriveSpeed = 18_ft / 1_s;
-  // The rotation speeds for when "slow speed", "normal speed", "fast speed"
-  // modes are active
-  const rotationSpeed_ lowSensitivityRotateSpeed = 90_deg / 1_s;
-  const rotationSpeed_ defaultRotateSpeed = 500_deg / 0.7_s;
-=======
   const translationSpeed_ lowSensitivityDriveSpeed = 15_ft / 1_s;
   const translationSpeed_ defaultDriveSpeed = 10_ft / 1_s;
   const translationSpeed_ highSensitivityDriveSpeed = 10_ft / 1_s;
@@ -97,7 +88,6 @@
   // modes are active
   const rotationSpeed_ lowSensitivityRotateSpeed = 120_deg / 1_s;
   const rotationSpeed_ defaultRotateSpeed = 100_deg / 0.7_s;
->>>>>>> be5e35ad
   const rotationSpeed_ highSensitivityRotateSpeed = 720_deg / 1_s;
 
   translationSpeed_ maxMovementMagnitude = defaultDriveSpeed;
@@ -132,24 +122,6 @@
   frc::Pose3d _pose;
 };
 
-<<<<<<< HEAD
-// class FollowTrajectory : public behaviour::Behaviour {
-//  public:
-//   FollowTrajectory(wom::drivetrain::SwerveDrive* swerve, wom::utils::Pathplanner* pathplanner,
-//                    std::string path);
-//
-//   void OnTick(units::second_t dt) override;
-//
-//   void OnStart() override;
-//
-//  private:
-//   wom::utils::Pathplanner* _pathplanner;
-//   std::string _path;
-//   wom::drivetrain::SwerveDrive* _swerve;
-//   frc::Trajectory _trajectory;
-//   frc::Timer m_timer;
-// };
-=======
 class FollowTrajectory : public behaviour::Behaviour {
  public:
   FollowTrajectory(wom::drivetrain::SwerveDrive* swerve,
@@ -166,7 +138,6 @@
   frc::Trajectory _trajectory;
   frc::Timer m_timer;
 };
->>>>>>> be5e35ad
 
 class TempSimSwerveDrive {
  public:
@@ -195,7 +166,7 @@
       // l and r position: 0.005 m
       {0.001, 0.001, 0.001, 0.1, 0.1, 0.005, 0.005}};
 
-  // wom::utils::Pathplanner m_pathplanner;
+  wom::utils::Pathplanner m_pathplanner;
 
   frc::Trajectory current_trajectory;
 
