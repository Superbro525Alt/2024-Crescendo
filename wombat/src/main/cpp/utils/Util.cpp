--- conflicted
+++ resolved
@@ -5,14 +5,8 @@
   return static_cast<double>(now) / 1000000 * 1_s;
 }
 
-<<<<<<< HEAD
-
-
 void wom::utils::WritePose2NT(std::shared_ptr<nt::NetworkTable> table,
                               frc::Pose2d                       pose) {
-=======
-void wom::utils::WritePose2NT(std::shared_ptr<nt::NetworkTable> table, frc::Pose2d pose) {
->>>>>>> a9b0447b
   table->GetEntry("x").SetDouble(pose.X().value());
   table->GetEntry("y").SetDouble(pose.Y().value());
   table->GetEntry("angle").SetDouble(pose.Rotation().Degrees().value());
@@ -23,7 +17,8 @@
   table->GetEntry("y").SetDouble(pose.Y().value());
   table->GetEntry("z").SetDouble(pose.Z().value());
 
-  table->GetEntry("angle").SetDouble(pose.Rotation().Z().convert<units::degree>().value());
+  table->GetEntry("angle").SetDouble(
+      pose.Rotation().Z().convert<units::degree>().value());
 }
 
 void wom::utils::WriteTrajectory(std::shared_ptr<nt::NetworkTable> table,
