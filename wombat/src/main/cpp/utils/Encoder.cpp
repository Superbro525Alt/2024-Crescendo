--- conflicted
+++ resolved
@@ -43,7 +43,6 @@
 }
 
 units::radian_t wom::utils::Encoder::GetEncoderPosition() {
-<<<<<<< HEAD
   // if (_type == 0) {
   //   units::turn_t n_turns{GetEncoderTicks() / GetEncoderTicksPerRotation()};
   //   return n_turns;
@@ -55,19 +54,6 @@
   //   return pos - _offset;
   // }
   return GetEncoderTicks() * 1_rad * (2 * 3.1415);
-=======
-  //if (_type == 0) {
-  //  units::turn_t n_turns{GetEncoderTicks() / GetEncoderTicksPerRotation()};
-  //  return n_turns;
-  //} else if (_type == 2) {
-  //  units::degree_t pos = GetEncoderTicks() * 1_deg;
-  //  return pos;
-  //} else {
-  //  units::degree_t pos = GetEncoderTicks() * 1_deg;
-  //  return pos - _offset;
-  //}
-  return GetEncoderTicks() * 1_rad;
->>>>>>> be5e35ad
 }
 
 double wom::utils::Encoder::GetEncoderDistance() {
@@ -104,12 +90,7 @@
                                                    units::meter_t wheelRadius,
                                                    double reduction)
     : wom::utils::Encoder(42, reduction, wheelRadius, 2),
-<<<<<<< HEAD
       _encoder(controller->GetEncoder(rev::SparkRelativeEncoder::Type::kHallSensor)) {}
-=======
-      _encoder(controller->GetEncoder(
-          rev::SparkRelativeEncoder::Type::kQuadrature)) {}
->>>>>>> be5e35ad
 
 double wom::utils::CANSparkMaxEncoder::GetEncoderRawTicks() const {
   return ((_encoder.GetPosition() * 2 * 3.1415) / 200);
