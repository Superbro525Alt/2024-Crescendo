--- conflicted
+++ resolved
@@ -150,11 +150,7 @@
 }
 
 double wom::utils::CanEncoder::GetEncoderRawTicks() const {
-<<<<<<< HEAD
-  return (_canEncoder->GetAbsolutePosition().GetValue().value() * 2 * 3.14) - _offset.value();
-=======
   return _canEncoder->GetPosition().GetValue().value() * 2 * 3.14;
->>>>>>> 29614ca1
 }
 
 double wom::utils::CanEncoder::GetEncoderTickVelocity() const {
