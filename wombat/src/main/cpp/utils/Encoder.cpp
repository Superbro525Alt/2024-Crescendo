--- conflicted
+++ resolved
@@ -57,11 +57,7 @@
 }
 
 double wom::utils::Encoder::GetEncoderDistance() {
-<<<<<<< HEAD
-  return GetEncoderTicks() * (2 * 3.141592653589) * _wheelRadius.value();
-=======
   return GetEncoderTicks() * (2 * 3.141592) * _wheelRadius.value();
->>>>>>> cc34736f
 }
 
 units::radians_per_second_t wom::utils::Encoder::GetEncoderAngularVelocity() {
