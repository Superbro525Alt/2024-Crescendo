// Copyright (c) 2023-2024 CurtinFRC
// Open Source Software, you can modify it according to the terms
// of the MIT License at the root of this project

#include "drivetrain/behaviours/SwerveBehaviours.h"

#include <frc/PS4Controller.h>
#include <frc/Timer.h>
#include <frc/XboxController.h>
#include <frc/smartdashboard/Field2d.h>
#include <units/angular_velocity.h>
#include <units/charge.h>
#include <units/moment_of_inertia.h>

#include "drivetrain/SwerveDrive.h"
#include "frc/RobotController.h"
#include "utils/Util.h"

namespace wom {
namespace drivetrain {
namespace behaviours {

// Code for Manual Drivebase
ManualDrivebase::ManualDrivebase(wom::drivetrain::SwerveDrive* swerveDrivebase,
                                 frc::XboxController* driverController)
    : _swerveDrivebase(swerveDrivebase), _driverController(driverController) {
  Controls(swerveDrivebase);
}

void ManualDrivebase::OnStart() {
  _swerveDrivebase->OnStart();
  _swerveDrivebase->SetAccelerationLimit(10_mps_sq);
}

void ManualDrivebase::OnTick(units::second_t deltaTime) {
  // if (_driverController->GetXButtonPressed()) {
  //   ResetMode();
  //   isRotateMatch = !isRotateMatch;
  // }

  if (_driverController->GetYButton()) {
    _swerveDrivebase->ResetPose(frc::Pose2d());
  }

  // if (_driverController->GetLeftBumperPressed()) {
  //   maxMovementMagnitude = lowSensitivityDriveSpeed;
  //   maxRotationMagnitude = lowSensitivityRotateSpeed;
  // } else if (_driverController->GetLeftBumperReleased() &&
  //            !_driverController->GetRightBumper()) {
  //   maxMovementMagnitude = defaultDriveSpeed;
  //   maxRotationMagnitude = defaultRotateSpeed;
  //   _swerveDrivebase->SetAccelerationLimit(6_mps_sq);
  //   _swerveDrivebase->SetVoltageLimit(10_V);
  // }
  // if (_driverController->GetRightBumperPressed()) {
  //   maxMovementMagnitude = highSensitivityDriveSpeed;
  //   maxRotationMagnitude = highSensitivityRotateSpeed;
  //   _swerveDrivebase->SetAccelerationLimit(12_mps_sq);
  //   _swerveDrivebase->SetVoltageLimit(14_V);

  // } else if (_driverController->GetRightBumperReleased() &&
  //            !_driverController->GetLeftBumper()) {
  //   maxMovementMagnitude = defaultDriveSpeed;
  //   maxRotationMagnitude = defaultRotateSpeed;
  //   _swerveDrivebase->SetAccelerationLimit(6_mps_sq);
  //   _swerveDrivebase->SetVoltageLimit(10_V);
  // }

  // if (_driverController->GetAButtonReleased()) {
  //   isZero = !isZero;
  // }

  // if (isZero) {
  //   _swerveDrivebase->SetZeroing();
  // } else {
  double xVelocity = wom::utils::spow2(
      -wom::utils::deadzone(_driverController->GetLeftY(),
                            driverDeadzone));  // GetLeftY due to x being where y should be on field
  double yVelocity = wom::utils::spow2(-wom::utils::deadzone(_driverController->GetLeftX(), driverDeadzone));

  double r_x = wom::utils::spow2(-wom::utils::deadzone(_driverController->GetRightX(), turningDeadzone));

  double turnX = _driverController->GetRightX();
  double turnY = _driverController->GetRightY();
  double num = std::sqrt(turnX * turnX + turnY * turnY);
  if (num < turningDeadzone) {
    turnX = 0;
    turnY = 0;
  }

  // if (isRotateMatch) {
  //   units::degree_t currentAngle =
  //       _swerveDrivebase->GetPose().Rotation().Degrees();
  //   CalculateRequestedAngle(turnX, turnY, currentAngle);
  //   _swerveDriveTable->GetEntry("RotateMatch")
  //       .SetDouble(_requestedAngle.value());
  //   _swerveDrivebase->RotateMatchJoystick(
  //       _requestedAngle,
  //       wom::drivetrain::FieldRelativeSpeeds{// also field relative
  //                                            xVelocity * maxMovementMagnitude,
  //                                            yVelocity * maxMovementMagnitude,
  //                                            r_x * maxRotationMagnitude});
  // } else {
  _swerveDrivebase->SetFieldRelativeVelocity(wom::drivetrain::FieldRelativeSpeeds{
<<<<<<< HEAD
      xVelocity * -maxMovementMagnitude, yVelocity * -maxMovementMagnitude, r_x * maxRotationMagnitude});
=======
      xVelocity * -maxMovementMagnitude, yVelocity * -maxMovementMagnitude, r_x * -maxRotationMagnitude});
>>>>>>> 6dc7b680

  //  _swerveDrivebase->SetVelocity(
  //       frc::ChassisSpeeds{xVelocity * maxMovementMagnitude,
  //                          yVelocity * maxMovementMagnitude,
  //                          r_x * maxRotationMagnitude});
  //   }
  // }
  // _swerveDrivebase->SetIndividualTuning(2, 0_deg, 0_mps);
}

void ManualDrivebase::ResetMode() {
  _swerveDrivebase->OnResetMode();
  resetMode = false;
}

void ManualDrivebase::CalculateRequestedAngle(double joystickX, double joystickY,
                                              units::degree_t defaultAngle) {
  _requestedAngle = (1_rad * std::atan2(joystickY, -joystickX)) + 90_deg;
  if (wom::utils::deadzone(joystickX) == 0 && wom::utils::deadzone(joystickY) == 0) {
    _requestedAngle = _swerveDrivebase->GetPose().Rotation().Radians();
  }
}

// Code for x-ing the wheels on the drivebase
XDrivebase::XDrivebase(wom::drivetrain::SwerveDrive* swerveDrivebase) : _swerveDrivebase(swerveDrivebase) {
  Controls(swerveDrivebase);
}
void XDrivebase::OnTick(units::second_t deltaTime) {
  _swerveDrivebase->SetXWheelState();
}
}  // namespace behaviours
}  // namespace drivetrain
}  // namespace wom
// wom::drivetrain::behaviours::GoToPose::GoToPose(wom::drivetrain::SwerveDrive
// *swerve, frc::Pose3d pose)
//     : _swerve(swerve), _pose(pose) {}

// void wom::drivetrain::behaviours::GoToPose::OnTick(units::second_t dt) {
//   _swerve->SetPose(wom::drivetrain::SwerveDriveState::kPose);
//   frc::Pose3d currentPose = _swerve->GetLimelight()->GetPose();
//   frc::Pose3d desiredPose = _pose;

//   _swerve->OnUpdate(dt, _swerve->GetLimelight(), desiredPose);
// }
//

// wom::drivetrain::behaviours::FollowTrajectory::FollowTrajectory(wom::drivetrain::SwerveDrive* swerve,
//                                                                 wom::utils::Pathplanner* pathplanner,
//                                                                 std::string path)
//     : _swerve(swerve), _pathplanner(pathplanner), _path(path) {}
//
// void wom::drivetrain::behaviours::FollowTrajectory::OnTick(units::second_t dt) {
//   frc::Pose3d desiredPose = frc::Pose3d(_trajectory.Sample(m_timer.Get()).pose);
//
//   _swerve->SetPose(desiredPose.ToPose2d());
// }
//
// void wom::drivetrain::behaviours::FollowTrajectory::OnStart() {
//   _trajectory = _pathplanner->getTrajectory(_path);
//
//   m_timer.Reset();
//   m_timer.Start();
// }
//
// wom::drivetrain::behaviours::TempSimSwerveDrive::TempSimSwerveDrive(frc::Timer* timer, frc::Field2d* field)
//     : m_timer(timer), m_field(field) {}
//
// void wom::drivetrain::behaviours::TempSimSwerveDrive::OnUpdate() {
//   m_field->SetRobotPose(m_driveSim.GetPose());
//
//   // get the current trajectory state
//   frc::Trajectory::State desired_state = current_trajectory.Sample(m_timer->Get());
//
//   // get the current wheel speeds
//   wom::utils::WriteTrajectoryState(current_trajectory_state_table, desired_state);
//
//   // move drivebase position to the desired state
//   m_driveSim.SetPose(wom::utils::TrajectoryStateToPose2d(desired_state));
//
//   // update the drivebase
//   m_driveSim.Update(20_ms);
// }

<<<<<<< HEAD
// frc::Pose3d wom::drivetrain::behaviours::TempSimSwerveDrive::GetPose() {
//   frc::Pose3d currentPose{m_driveSim.GetPose()};
//   return currentPose;
// }
//
// frc::Pose2d wom::drivetrain::behaviours::TempSimSwerveDrive::GetPose2d() {
//   return m_driveSim.GetPose();
// }
//
// void wom::drivetrain::behaviours::TempSimSwerveDrive::SetPath(std::string path) {
//   nt::NetworkTableInstance inst = nt::NetworkTableInstance::GetDefault();
//   std::shared_ptr<nt::NetworkTable> table = inst.GetTable("FMSInfo");
//
//   // create a netowrk table for the trajectory
//   std::shared_ptr<nt::NetworkTable> trajectory_table =
//       nt::NetworkTableInstance::GetDefault().GetTable("trajectory_path");
//   current_trajectory_table = nt::NetworkTableInstance::GetDefault().GetTable("current_trajectory");
//   current_trajectory_state_table =
//       nt::NetworkTableInstance::GetDefault().GetTable("current_trajectory_state");
//
//   current_trajectory = m_pathplanner.getTrajectory(path);
//   m_driveSim.SetPose(current_trajectory.Sample(0_s).pose);
//   m_timer->Reset();
//   m_timer->Start();
// }
//
// wom::drivetrain::behaviours::AutoSwerveDrive::AutoSwerveDrive(wom::drivetrain::SwerveDrive* swerve,
//                                                               frc::Timer* timer, frc::Field2d* field)
//     : _swerve(swerve), m_timer(timer), m_field(field) {
//   _simSwerveDrive = new wom::drivetrain::behaviours::TempSimSwerveDrive(timer, field);
// }
//
// void wom::drivetrain::behaviours::AutoSwerveDrive::OnUpdate() {
//   _simSwerveDrive->OnUpdate();
//   _swerve->SetPose(_simSwerveDrive->GetPose2d());
// }
//
// void wom::drivetrain::behaviours::AutoSwerveDrive::SetPath(std::string path) {
//   _simSwerveDrive->SetPath(path);
// }
//
// // Drivebase Pose Control behaviour
wom::drivetrain::behaviours::DrivebasePoseBehaviour::DrivebasePoseBehaviour(SwerveDrive* swerveDrivebase,
                                                                            frc::Pose2d pose,
                                                                            units::volt_t voltageLimit,
                                                                            bool hold)
    : _swerveDrivebase(swerveDrivebase), _pose(pose), _hold(hold), _voltageLimit(voltageLimit) {
  Controls(swerveDrivebase);
=======
wom::drivetrain::behaviours::TempSimSwerveDrive::TempSimSwerveDrive(frc::Timer* timer, frc::Field2d* field)
    : m_timer(timer), m_field(field) {}

void wom::drivetrain::behaviours::TempSimSwerveDrive::OnUpdate() {
  m_field->SetRobotPose(m_driveSim.GetPose());

  // get the current trajectory state
  frc::Trajectory::State desired_state = current_trajectory.Sample(m_timer->Get());

  // get the current wheel speeds
  wom::utils::WriteTrajectoryState(current_trajectory_state_table, desired_state);

  // move drivebase position to the desired state
  m_driveSim.SetPose(wom::utils::TrajectoryStateToPose2d(desired_state));

  // update the drivebase
  m_driveSim.Update(20_ms);
>>>>>>> 6dc7b680
}

// used in autonomous for going to set drive poses
void wom::drivetrain::behaviours::DrivebasePoseBehaviour::OnTick(units::second_t deltaTime) {
  if (_voltageLimit >= (frc::RobotController::GetBatteryVoltage() - 0.5_V)) {
    _voltageLimit = frc::RobotController::GetBatteryVoltage() - 1_V;
  }

  double currentAngle = _swerveDrivebase->GetPose().Rotation().Degrees().value();

<<<<<<< HEAD
  units::degree_t adjustedAngle =
      1_deg * (currentAngle - std::fmod(currentAngle, 360) + _pose.Rotation().Degrees().value());

  _swerveDrivebase->SetVoltageLimit(_voltageLimit);
=======
void wom::drivetrain::behaviours::TempSimSwerveDrive::SetPath(std::string path) {
  nt::NetworkTableInstance inst = nt::NetworkTableInstance::GetDefault();
  std::shared_ptr<nt::NetworkTable> table = inst.GetTable("FMSInfo");

  // create a netowrk table for the trajectory
  std::shared_ptr<nt::NetworkTable> trajectory_table =
      nt::NetworkTableInstance::GetDefault().GetTable("trajectory_path");
  current_trajectory_table = nt::NetworkTableInstance::GetDefault().GetTable("current_trajectory");
  current_trajectory_state_table =
      nt::NetworkTableInstance::GetDefault().GetTable("current_trajectory_state");

  current_trajectory = m_pathplanner.getTrajectory(path);
  m_driveSim.SetPose(current_trajectory.Sample(0_s).pose);
  m_timer->Reset();
  m_timer->Start();
}

wom::drivetrain::behaviours::AutoSwerveDrive::AutoSwerveDrive(wom::drivetrain::SwerveDrive* swerve,
                                                              frc::Timer* timer, frc::Field2d* field)
    : _swerve(swerve), m_timer(timer), m_field(field) {
  _simSwerveDrive = new wom::drivetrain::behaviours::TempSimSwerveDrive(timer, field);
}
>>>>>>> 6dc7b680

  _swerveDrivebase->SetPose(frc::Pose2d{_pose.X(), _pose.Y(), adjustedAngle});

  if (_swerveDrivebase->IsAtSetPose() && !_hold) {
    std::cout << "Exited..." << std::endl;

    SetDone();
  }
}<|MERGE_RESOLUTION|>--- conflicted
+++ resolved
@@ -102,11 +102,7 @@
   //                                            r_x * maxRotationMagnitude});
   // } else {
   _swerveDrivebase->SetFieldRelativeVelocity(wom::drivetrain::FieldRelativeSpeeds{
-<<<<<<< HEAD
-      xVelocity * -maxMovementMagnitude, yVelocity * -maxMovementMagnitude, r_x * maxRotationMagnitude});
-=======
       xVelocity * -maxMovementMagnitude, yVelocity * -maxMovementMagnitude, r_x * -maxRotationMagnitude});
->>>>>>> 6dc7b680
 
   //  _swerveDrivebase->SetVelocity(
   //       frc::ChassisSpeeds{xVelocity * maxMovementMagnitude,
@@ -190,56 +186,6 @@
 //   m_driveSim.Update(20_ms);
 // }
 
-<<<<<<< HEAD
-// frc::Pose3d wom::drivetrain::behaviours::TempSimSwerveDrive::GetPose() {
-//   frc::Pose3d currentPose{m_driveSim.GetPose()};
-//   return currentPose;
-// }
-//
-// frc::Pose2d wom::drivetrain::behaviours::TempSimSwerveDrive::GetPose2d() {
-//   return m_driveSim.GetPose();
-// }
-//
-// void wom::drivetrain::behaviours::TempSimSwerveDrive::SetPath(std::string path) {
-//   nt::NetworkTableInstance inst = nt::NetworkTableInstance::GetDefault();
-//   std::shared_ptr<nt::NetworkTable> table = inst.GetTable("FMSInfo");
-//
-//   // create a netowrk table for the trajectory
-//   std::shared_ptr<nt::NetworkTable> trajectory_table =
-//       nt::NetworkTableInstance::GetDefault().GetTable("trajectory_path");
-//   current_trajectory_table = nt::NetworkTableInstance::GetDefault().GetTable("current_trajectory");
-//   current_trajectory_state_table =
-//       nt::NetworkTableInstance::GetDefault().GetTable("current_trajectory_state");
-//
-//   current_trajectory = m_pathplanner.getTrajectory(path);
-//   m_driveSim.SetPose(current_trajectory.Sample(0_s).pose);
-//   m_timer->Reset();
-//   m_timer->Start();
-// }
-//
-// wom::drivetrain::behaviours::AutoSwerveDrive::AutoSwerveDrive(wom::drivetrain::SwerveDrive* swerve,
-//                                                               frc::Timer* timer, frc::Field2d* field)
-//     : _swerve(swerve), m_timer(timer), m_field(field) {
-//   _simSwerveDrive = new wom::drivetrain::behaviours::TempSimSwerveDrive(timer, field);
-// }
-//
-// void wom::drivetrain::behaviours::AutoSwerveDrive::OnUpdate() {
-//   _simSwerveDrive->OnUpdate();
-//   _swerve->SetPose(_simSwerveDrive->GetPose2d());
-// }
-//
-// void wom::drivetrain::behaviours::AutoSwerveDrive::SetPath(std::string path) {
-//   _simSwerveDrive->SetPath(path);
-// }
-//
-// // Drivebase Pose Control behaviour
-wom::drivetrain::behaviours::DrivebasePoseBehaviour::DrivebasePoseBehaviour(SwerveDrive* swerveDrivebase,
-                                                                            frc::Pose2d pose,
-                                                                            units::volt_t voltageLimit,
-                                                                            bool hold)
-    : _swerveDrivebase(swerveDrivebase), _pose(pose), _hold(hold), _voltageLimit(voltageLimit) {
-  Controls(swerveDrivebase);
-=======
 wom::drivetrain::behaviours::TempSimSwerveDrive::TempSimSwerveDrive(frc::Timer* timer, frc::Field2d* field)
     : m_timer(timer), m_field(field) {}
 
@@ -257,7 +203,6 @@
 
   // update the drivebase
   m_driveSim.Update(20_ms);
->>>>>>> 6dc7b680
 }
 
 // used in autonomous for going to set drive poses
@@ -268,12 +213,6 @@
 
   double currentAngle = _swerveDrivebase->GetPose().Rotation().Degrees().value();
 
-<<<<<<< HEAD
-  units::degree_t adjustedAngle =
-      1_deg * (currentAngle - std::fmod(currentAngle, 360) + _pose.Rotation().Degrees().value());
-
-  _swerveDrivebase->SetVoltageLimit(_voltageLimit);
-=======
 void wom::drivetrain::behaviours::TempSimSwerveDrive::SetPath(std::string path) {
   nt::NetworkTableInstance inst = nt::NetworkTableInstance::GetDefault();
   std::shared_ptr<nt::NetworkTable> table = inst.GetTable("FMSInfo");
@@ -296,7 +235,6 @@
     : _swerve(swerve), m_timer(timer), m_field(field) {
   _simSwerveDrive = new wom::drivetrain::behaviours::TempSimSwerveDrive(timer, field);
 }
->>>>>>> 6dc7b680
 
   _swerveDrivebase->SetPose(frc::Pose2d{_pose.X(), _pose.Y(), adjustedAngle});
 
