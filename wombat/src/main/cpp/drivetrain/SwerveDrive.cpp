// Copyright (c) 2023-2024 CurtinFRC
// Open Source Software, you can modify it according to the terms
// of the MIT License at the root of this project

#include "drivetrain/SwerveDrive.h"

#include <networktables/NetworkTableInstance.h>
#include <units/angle.h>
#include <units/math.h>
#include <units/voltage.h>
#include <wpi/sendable/SendableBuilder.h>
#include <wpi/sendable/SendableRegistry.h>

#include <algorithm>
#include <cmath>
<<<<<<< HEAD
#include <cstdlib>
#include <iostream>

#include "frc/MathUtil.h"
#include "frc/geometry/Pose2d.h"
#include "units/current.h"
#include "units/velocity.h"
#include "utils/Util.h"
#include "vision/Limelight.h"
=======
#include <iostream>

#include "frc/MathUtil.h"
#include "utils/Util.h"
>>>>>>> 6dc7b680
#include "wpimath/MathShared.h"

using namespace wom;

namespace wom {
namespace drivetrain {

<<<<<<< HEAD
=======
PIDController::PIDController(double Kp, double Ki, double Kd, units::second_t period)
    : m_Kp(Kp), m_Ki(Ki), m_Kd(Kd), m_period(period) {
  bool invalidGains = false;
  if (Kp < 0.0) {
    wpi::math::MathSharedStore::ReportError("Kp must be a non-negative number, got {}!", Kp);
    invalidGains = true;
  }
  if (Ki < 0.0) {
    wpi::math::MathSharedStore::ReportError("Ki must be a non-negative number, got {}!", Ki);
    invalidGains = true;
  }
  if (Kd < 0.0) {
    wpi::math::MathSharedStore::ReportError("Kd must be a non-negative number, got {}!", Kd);
    invalidGains = true;
  }
  if (invalidGains) {
    m_Kp = 0.0;
    m_Ki = 0.0;
    m_Kd = 0.0;
    wpi::math::MathSharedStore::ReportWarning("PID gains defaulted to 0.");
  }

  if (period <= 0_s) {
    wpi::math::MathSharedStore::ReportError("Controller period must be a positive number, got {}!",
                                            period.value());
    m_period = 20_ms;
    wpi::math::MathSharedStore::ReportWarning("Controller period defaulted to 20ms.");
  }
  static int instances = 0;
  instances++;

  wpi::math::MathSharedStore::ReportUsage(wpi::math::MathUsageId::kController_PIDController2, instances);
  wpi::SendableRegistry::Add(this, "PIDController", instances);
}

void PIDController::SetPID(double Kp, double Ki, double Kd) {
  m_Kp = Kp;
  m_Ki = Ki;
  m_Kd = Kd;
}

void PIDController::SetP(double Kp) {
  m_Kp = Kp;
}

void PIDController::SetI(double Ki) {
  m_Ki = Ki;
}

void PIDController::SetD(double Kd) {
  m_Kd = Kd;
}

void PIDController::SetIZone(double iZone) {
  if (iZone < 0) {
    wpi::math::MathSharedStore::ReportError("IZone must be a non-negative number, got {}!", iZone);
  }
  m_iZone = iZone;
}

double PIDController::GetP() const {
  return m_Kp;
}

double PIDController::GetI() const {
  return m_Ki;
}

double PIDController::GetD() const {
  return m_Kd;
}

double PIDController::GetIZone() const {
  return m_iZone;
}

units::second_t PIDController::GetPeriod() const {
  return m_period;
}

double PIDController::GetPositionTolerance() const {
  return m_positionTolerance;
}

double PIDController::GetVelocityTolerance() const {
  return m_velocityTolerance;
}

void PIDController::SetSetpoint(double setpoint) {
  m_setpoint = setpoint;
  m_haveSetpoint = true;

  if (m_continuous) {
    double errorBound = (m_maximumInput - m_minimumInput) / 2.0;
    m_positionError = frc::InputModulus(m_setpoint - m_measurement, -errorBound, errorBound);
  } else {
    m_positionError = m_setpoint - m_measurement;
  }

  m_velocityError = (m_positionError - m_prevError) / m_period.value();
}

double PIDController::GetSetpoint() const {
  return m_setpoint;
}

bool PIDController::AtSetpoint() const {
  return m_haveMeasurement && m_haveSetpoint && std::abs(m_positionError) < m_positionTolerance &&
         std::abs(m_velocityError) < m_velocityTolerance;
}

void PIDController::EnableContinuousInput(double minimumInput, double maximumInput) {
  m_continuous = true;
  m_minimumInput = minimumInput;
  m_maximumInput = maximumInput;
}

void PIDController::DisableContinuousInput() {
  m_continuous = false;
}

bool PIDController::IsContinuousInputEnabled() const {
  return m_continuous;
}

void PIDController::SetIntegratorRange(double minimumIntegral, double maximumIntegral) {
  m_minimumIntegral = minimumIntegral;
  m_maximumIntegral = maximumIntegral;
}

void PIDController::SetTolerance(double positionTolerance, double velocityTolerance) {
  m_positionTolerance = positionTolerance;
  m_velocityTolerance = velocityTolerance;
}

double PIDController::GetPositionError() const {
  return m_positionError;
}

double PIDController::GetVelocityError() const {
  return m_velocityError;
}

double PIDController::Calculate(double measurement) {
  m_measurement = measurement;
  m_prevError = m_positionError;
  m_haveMeasurement = true;

  if (m_continuous) {
    double errorBound = (m_maximumInput - m_minimumInput) / 2.0;
    m_positionError = frc::InputModulus(m_setpoint - m_measurement, -errorBound, errorBound);
  } else {
    m_positionError = m_setpoint - m_measurement;
  }

  m_velocityError = (m_positionError - m_prevError) / m_period.value();

  // If the absolute value of the position error is outside of IZone, reset the
  // total error
  if (std::abs(m_positionError) > m_iZone) {
    m_totalError = 0;
  } else if (m_Ki != 0) {
    m_totalError = std::clamp(m_totalError + m_positionError * m_period.value(), m_minimumIntegral / m_Ki,
                              m_maximumIntegral / m_Ki);
  }

  // double absError = m_setpoint - m_measurement;
  // if (absError < 3.1415) {
  //   m_positionError = absError;
  // } else {
  //   m_positionError = absError - (3.1415 * 2);
  // }

  return m_Kp * m_positionError + m_Ki * m_totalError + m_Kd * m_velocityError;
}

double PIDController::Calculate(double measurement, double setpoint) {
  m_setpoint = setpoint;
  m_haveSetpoint = true;
  return Calculate(measurement);
}

void PIDController::Reset() {
  m_positionError = 0;
  m_prevError = 0;
  m_totalError = 0;
  m_velocityError = 0;
  m_haveMeasurement = false;
}

void PIDController::InitSendable(wpi::SendableBuilder& builder) {
  builder.SetSmartDashboardType("PIDController");
  builder.AddDoubleProperty(
      "p", [this] { return GetP(); }, [this](double value) { SetP(value); });
  builder.AddDoubleProperty(
      "i", [this] { return GetI(); }, [this](double value) { SetI(value); });
  builder.AddDoubleProperty(
      "d", [this] { return GetD(); }, [this](double value) { SetD(value); });
  builder.AddDoubleProperty(
      "izone", [this] { return GetIZone(); }, [this](double value) { SetIZone(value); });
  builder.AddDoubleProperty(
      "setpoint", [this] { return GetSetpoint(); }, [this](double value) { SetSetpoint(value); });
}

>>>>>>> 6dc7b680
void SwerveModuleConfig::WriteNT(std::shared_ptr<nt::NetworkTable> table) const {
  std::array<double, 2> pos{position.X().value(), position.Y().value()};
  table->GetEntry("position").SetDoubleArray(std::span(pos));
  table->GetEntry("wheelRadius").SetDouble(wheelRadius.value());
}

SwerveModule::SwerveModule(std::string path, SwerveModuleConfig config,
                           // SwerveModule::angle_pid_conf_t anglePID,
                           SwerveModule::velocity_pid_conf_t velocityPID)
    :  // _anglePIDController(path + "/pid/angle", anglePID),
      _anglePIDController{frc::PIDController(5, 0, 0, 0.005_s)},
      _config(config),
      _velocityPIDController(frc::PIDController(1.2, 0, 0, 0.005_s)),
      _table(nt::NetworkTableInstance::GetDefault().GetTable(path)) {
  // _anglePIDController.SetTolerance(360);
<<<<<<< HEAD
  _anglePIDController.EnableContinuousInput(0, (2 * 3.141592));
  // _anglePIDController.EnableContinuousInput(-3.141592, (3.141592));
  // _anglePIDController.EnableContinuousInput(0, (3.1415 * 2));
  // _anglePIDController.EnableContinuousInput(0, (3.1415));
  // _anglePIDController.SetWrap(0, 3.1415);
=======
  // _anglePIDController.EnableContinuousInput(-3.1415, (2 * 3.1415));
  _anglePIDController.EnableContinuousInput(0, (2 * 3.1415));
>>>>>>> 6dc7b680
}

void SwerveModule::OnStart() {
  // _offset = offset;
  // _config.canEncoder->SetPosition(units::turn_t{0});
  _anglePIDController.Reset();
<<<<<<< HEAD
  // _anglePIDController.EnableContinuousInput(-3.141592, 3.141592);
  // _anglePIDController.EnableContinuousInput(-3.141592, (3.141592));
  _anglePIDController.EnableContinuousInput(0, (2 * 3.141592));

=======
  _anglePIDController.EnableContinuousInput(0, 2 * 3.14159);
>>>>>>> 6dc7b680
  _velocityPIDController.Reset();
}

void SwerveModule::OnUpdate(units::second_t dt) {
  units::volt_t driveVoltage{0};
  units::volt_t turnVoltage{0};

  switch (_state) {
    case SwerveModuleState::kIdle:
      driveVoltage = 0_V;
      turnVoltage = 0_V;
      break;
    case SwerveModuleState::kPID: {
      auto feedforward = _config.driveMotor.motor.Voltage(
          0_Nm,
          units::radians_per_second_t{_velocityPIDController.GetSetpoint() / _config.wheelRadius.value()});
      // units::radian_t input = units::math::fmod(_config.turnMotor.encoder->GetEncoderPosition(), (2_rad
      // * 3.1415));
      double input = _config.turnMotor.encoder->GetEncoderPosition().value();
      _table->GetEntry("/testing/GetEncoderPos").SetDouble(input);
      // _velocityPIDController.SetSetpoint(3);

      driveVoltage = units::volt_t{_velocityPIDController.Calculate(GetSpeed().value())};
      // if (_turnOffset == TurnOffsetValues::forward) {

      // } else if (_turnOffset == TurnOffsetValues::reverse) {
      //   input = input - (3.1415/2);
      //   driveVoltage = -driveVoltage;
      // }
      double demand = _anglePIDController.Calculate(input);
      // if ((_anglePIDController.GetSetpoint() - input) > (3.14159/2)) {
      //   demand *= -1;
      // }
      turnVoltage = units::volt_t{demand};
    } break;
    case wom::drivetrain::SwerveModuleState::kZeroing: {
    } break;
    default:
      std::cerr << "Case not handled" << std::endl;
  }

<<<<<<< HEAD
  // units::newton_meter_t torque_limit_drive = _config.driveMotor.motor.Torque(units::ampere_t{80});
  // units::newton_meter_t torque_limit_turn = _config.turnMotor.motor.Torque(units::ampere_t{40});
  //  units::volt_t voltageMax = _config.driveMotor.motor.Voltage(
  //      torqueLimit, _config.driveMotor.encoder->GetEncoderAngularVelocity());
  //  units::volt_t voltageMin = _config.driveMotor.motor.Voltage(
  //      -torqueLimit, _config.driveMotor.encoder->GetEncoderAngularVelocity());
=======
  units::newton_meter_t torqueLimit = 50_kg / 4 * _config.wheelRadius * _currentAccelerationLimit;
  // units::volt_t voltageMax = _config.driveMotor.motor.Voltage(
  //     torqueLimit, _config.driveMotor.encoder->GetEncoderAngularVelocity());
  // units::volt_t voltageMin = _config.driveMotor.motor.Voltage(
  //     -torqueLimit, _config.driveMotor.encoder->GetEncoderAngularVelocity());
>>>>>>> 6dc7b680

  // driveVoltage =
  //     units::math::max(units::math::min(driveVoltage, voltageMax), voltageMin);

  // units::volt_t max_voltage_drive = _config.driveMotor.motor.Voltage(torque_limit_drive,
  // _config.driveMotor.encoder->GetEncoderAngularVelocity()); units::volt_t max_voltage_turn =
  // _config.turnMotor.motor.Voltage(torque_limit_turn,
  // _config.turnMotor.encoder->GetEncoderAngularVelocity());

  // units::volt_t max_voltage_drive = _config.driveMotor.motor.Voltage(torque_limit_drive,
  // _config.driveMotor.encoder->GetEncoderAngularVelocity()); units::volt_t max_voltage_turn =
  // _config.turnMotor.motor.Voltage(torque_limit_turn,
  // _config.turnMotor.encoder->GetEncoderAngularVelocity());

  // driveVoltage = units::math::min(driveVoltage, 7_V);
  // turnVoltage = units::math::min(turnVoltage, 4_V);

  driveVoltage = units::math::min(units::math::max(driveVoltage, -_driveModuleVoltageLimit),
                                  _driveModuleVoltageLimit);  // was originally 10_V
  turnVoltage =
      units::math::min(units::math::max(turnVoltage, -_angleModuleVoltageLimit), _angleModuleVoltageLimit);
  // driveVoltage = units::math::min(
  //     units::math::max(driveVoltage, -_driveModuleVoltageLimit),
  //     _driveModuleVoltageLimit);  // was originally 10_V
<<<<<<< HEAD
=======
  units::volt_t turnVoltageMax = 7_V - (driveVoltage * (7_V / 10_V));
  turnVoltage = units::math::min(units::math::max(turnVoltage, -turnVoltageMax), turnVoltageMax);
>>>>>>> 6dc7b680
  // turnVoltage = units::math::min(units::math::max(turnVoltage, -7_V), 7_V);

  _table->GetEntry("TurnVoltage").SetDouble(turnVoltage.value());
  _table->GetEntry("TurnSetpoint").SetDouble(_anglePIDController.GetSetpoint());
  _table->GetEntry("Demand").SetDouble(_config.turnMotor.encoder->GetEncoderPosition().value());
  _table->GetEntry("Error").SetDouble(_anglePIDController.GetPositionError());

  _table->GetEntry("/voltage/drive/").SetDouble(driveVoltage.value());

  _config.driveMotor.motorController->SetVoltage(driveVoltage);
  _config.turnMotor.motorController->SetVoltage(turnVoltage);

  _table->GetEntry("speed").SetDouble(GetSpeed().value());
  _table->GetEntry("angle").SetDouble(_config.turnMotor.encoder->GetEncoderPosition().value());
  _config.WriteNT(_table->GetSubTable("config"));
}

void SwerveModule::SetTurnOffsetForward() {
  _turnOffset = TurnOffsetValues::forward;
}

void SwerveModule::SetTurnOffsetReverse() {
  _turnOffset = TurnOffsetValues::reverse;
}

void SwerveModule::TurnOffset() {
  _turnOffset = TurnOffsetValues::none;
}

// double SwerveModule::GetCancoderPosition() {
//   return (_config.turnMotor.encoder->GetEncoderPosition().value());
// }

void SwerveModule::SetAccelerationLimit(units::meters_per_second_squared_t limit) {
  _currentAccelerationLimit = limit;
}

void SwerveDrive::SetAccelerationLimit(units::meters_per_second_squared_t limit) {
  for (int motorNumber = 0; motorNumber < 4; motorNumber++) {
    _modules[motorNumber].SetAccelerationLimit(limit);
  }
}

void SwerveModule::SetVoltageLimit(units::volt_t driveModuleVoltageLimit) {
  _driveModuleVoltageLimit = driveModuleVoltageLimit;
  _angleModuleVoltageLimit = driveModuleVoltageLimit - 4_V;
}

void SwerveModule::SetIdle() {
  _state = SwerveModuleState::kIdle;
}

void SwerveModule::SetZero(units::second_t dt) {
  SetPID(0_rad, 0_mps, dt);
  _state = SwerveModuleState::kPID;
}

void SwerveModule::SetPID(units::radian_t angle, units::meters_per_second_t speed, units::second_t dt) {
  _state = SwerveModuleState::kPID;

  // double diff = std::abs(_config.turnMotor.encoder->GetEncoderPosition().value() - angle.value());
  // _table->GetEntry("diff").SetDouble(diff);
  // if (std::abs(diff) > (3.14159/2)) {
  //   speed *= -1;
  //   angle = 3.14159_rad - units::radian_t{diff};
  //   _anglePIDController.SetSetpoint(angle.value());
  //   _velocityPIDController.SetSetpoint(speed.value());
  // } else {
<<<<<<< HEAD
  //   _anglePIDController.SetSetpoint(angle.value());
  //   _velocityPIDController.SetSetpoint(speed.value());
  // }

  // if (diff > (3.14159 / 2)) {
  //   speed *= -1;
  //   _anglePIDController.SetSetpoint((3.14159 - (angle.value() -
  //   _config.turnMotor.encoder->GetEncoderPosition().value())));
  //   _velocityPIDController.SetSetpoint(speed.value());
  // } else {

  // double setValue = 3.141592 - (angle.value() - _config.turnMotor.encoder->GetEncoderPosition().value());

  // if (diff > (3.141592/2)) {
  //   if (setValue < 0 ) {
  //     _anglePIDController.SetSetpoint(0);
  //     _velocityPIDController.SetSetpoint(-speed.value());
  //   } else if ( setValue < (2 * 3)) {
  //     _anglePIDController.SetSetpoint(2 * 3.141592  );
  //     _velocityPIDController.SetSetpoint(-speed.value());
  //   } else {
  //     _anglePIDController.SetSetpoint(setValue);
  //     _velocityPIDController.SetSetpoint(-speed.value());
  //   }
  // } else {
  _anglePIDController.SetSetpoint(angle.value());
  _velocityPIDController.SetSetpoint(speed.value());
  // }

  // double currentAngle = _config.turnMotor.encoder->GetEncoderPosition().value();
  // double setpointAngle = closestAngle(currentAngle, _anglePIDController.GetSetpoint());
  // double setpointAngleFlipped = closestAngle(currentAngle, _anglePIDController.GetSetpoint() + 3.1415);
  // _table->GetEntry("/Setpoint angle: ").SetDouble(setpointAngle);
  // _table->GetEntry("/Setpoint angle flipped: ").SetDouble(setpointAngleFlipped);
  // if (std::abs(setpointAngle) <= std::abs(setpointAngleFlipped)) {
  //   // _anglePIDController.SetGain(1.0);
  //   _anglePIDController.SetSetpoint(currentAngle + setpointAngle);
  //   _velocityPIDController.SetSetpoint(speed.value());
  // } else {
  //   // _anglePIDController.SetGain(-1.0);
  //   _velocityPIDController.SetSetpoint(-speed.value());
  //   _anglePIDController.SetSetpoint(currentAngle + setpointAngleFlipped);
=======
  _anglePIDController.SetSetpoint(angle.value());
  _velocityPIDController.SetSetpoint(speed.value());
>>>>>>> 6dc7b680
  // }
}

// double SwerveModule::closestAngle(double a, double b) {
//   double dir = std::fmod(b, (3.1415 * 2)) - std::fmod(a, (2 * 3.1415));
//   if (std::abs(dir) > 3.1415) {
//     dir = -(((dir < 0) ? -1 : (dir > 0)) * 3.1415) + dir;
//   }
//   return dir;
// }

void SwerveModule::ModuleVectorHandler(frc::ChassisSpeeds speeds) {
  units::meters_per_second_t xVelocityComponent =
      1_mps * (speeds.vx.value() + speeds.omega.value() * _config.position.X().value());
  units::meters_per_second_t yVelocityComponent =
      1_mps * (speeds.vy.value() + speeds.omega.value() * _config.position.Y().value());

  units::meters_per_second_t velocity =
      1_mps * std::sqrt(std::pow(xVelocityComponent.value(), 2) + std::pow(yVelocityComponent.value(), 2));
  units::degree_t angle = 1_rad * std::atan2(yVelocityComponent.value(), xVelocityComponent.value());

  _anglePIDController.SetSetpoint(angle.value());
  _velocityPIDController.SetSetpoint(velocity.value());
}

units::meters_per_second_t SwerveModule::GetSpeed() const {
  units::meters_per_second_t returnVal{_config.driveMotor.encoder->GetVelocityValue() *
                                       _config.wheelRadius.value()};
  return returnVal;
}

units::meter_t SwerveModule::GetDistance() const {
  return units::meter_t{_config.driveMotor.encoder->GetEncoderPosition().value() *
                        _config.wheelRadius.value()};
}

frc::SwerveModulePosition SwerveModule::GetPosition() const {
  return frc::SwerveModulePosition{GetDistance(), _config.turnMotor.encoder->GetEncoderPosition()};
}

const SwerveModuleConfig& SwerveModule::GetConfig() const {
  return _config;
}

void SwerveDriveConfig::WriteNT(std::shared_ptr<nt::NetworkTable> table) {
  table->GetEntry("mass").SetDouble(mass.value());
}

SwerveDrive::SwerveDrive(SwerveDriveConfig config, frc::Pose2d initialPose, wom::vision::Limelight* vision)
    : _config(config),
<<<<<<< HEAD
      // _kinematics(_config.modules[1].position, _config.modules[0].position,
      //             _config.modules[2].position, _config.modules[3].position),

      _kinematics(_config.modules[3].position /*1*/, _config.modules[0].position /*0*/,
                  _config.modules[1].position /*2*/, _config.modules[2].position /*3*/),
=======
      _kinematics(_config.modules[3].position, _config.modules[0].position, _config.modules[1].position,
                  _config.modules[2].position),
>>>>>>> 6dc7b680
      _poseEstimator(
          _kinematics, frc::Rotation2d(0_deg),
          wpi::array<frc::SwerveModulePosition, 4>{frc::SwerveModulePosition{0_m, frc::Rotation2d{0_deg}},
                                                   frc::SwerveModulePosition{0_m, frc::Rotation2d{0_deg}},
                                                   frc::SwerveModulePosition{0_m, frc::Rotation2d{0_deg}},
                                                   frc::SwerveModulePosition{0_m, frc::Rotation2d{0_deg}}},
          initialPose, _config.stateStdDevs, _config.visionMeasurementStdDevs),
      _anglePIDController{frc::PIDController(1, 0.1, 0)},
      _xPIDController{frc::PIDController(2, 0, 0)},
      _yPIDController{frc::PIDController(2, 0, 0)},
      _table(nt::NetworkTableInstance::GetDefault().GetTable(_config.path)),
      _vision(vision) {
  _anglePIDController.SetTolerance(360);
  _anglePIDController.EnableContinuousInput(-3.14159, 3.14159);

  int i = 1;
  for (auto cfg : _config.modules) {
    _modules.emplace_back(config.path + "/modules/" + std::to_string(i), cfg,
                          /*config.anglePID,*/ config.velocityPID);
    i++;
  }

  ResetPose(initialPose);
}

frc::ChassisSpeeds FieldRelativeSpeeds::ToChassisSpeeds(const units::radian_t robotHeading) {
  return frc::ChassisSpeeds::FromFieldRelativeSpeeds(vx, vy, omega, frc::Rotation2d{robotHeading});
}

void SwerveDrive::OnUpdate(units::second_t dt) {
  _table->GetEntry("/gryo/z").SetDouble(_config.gyro->GetRotation3d().Z().value());
  _table->GetEntry("/gryo/y").SetDouble(_config.gyro->GetRotation3d().Y().value());
  _table->GetEntry("/gryo/x").SetDouble(_config.gyro->GetRotation3d().X().value());
  AddVisionMeasurement(_vision->GetPose().ToPose2d(), wom::utils::now());
  switch (_state) {
    case SwerveDriveState::kZeroing:
      for (auto mod = _modules.begin(); mod < _modules.end(); mod++) {
        // mod->SetZero(dt);
      }
      break;
    case SwerveDriveState::kIdle:
      for (auto mod = _modules.begin(); mod < _modules.end(); mod++) {
        mod->SetIdle();
      }
      break;
    case SwerveDriveState::kPose: {
<<<<<<< HEAD
      _table->GetEntry("/demand/x").SetDouble(_xPIDController.Calculate(GetPose().X().value()));
      _table->GetEntry("/demand/y").SetDouble(_yPIDController.Calculate(GetPose().Y().value()));
      _table->GetEntry("/demand/angle")
          .SetDouble(_anglePIDController.Calculate(GetPose().Rotation().Radians().value()));

      _table->GetEntry("/error/x").SetDouble(_xPIDController.GetPositionError());
      _table->GetEntry("/error/y").SetDouble(_yPIDController.GetPositionError());
      _table->GetEntry("/error/angle").SetDouble(_anglePIDController.GetPositionError());

      _table->GetEntry("/setpoint/x").SetDouble(_xPIDController.GetSetpoint());
      _table->GetEntry("/setpoint/y").SetDouble(_yPIDController.GetSetpoint());
      _table->GetEntry("/setpoint/angle").SetDouble(_anglePIDController.GetSetpoint());

      _target_fr_speeds.vx = units::meters_per_second_t{_xPIDController.Calculate(GetPose().X().value())};
      _target_fr_speeds.vy = units::meters_per_second_t{_yPIDController.Calculate(GetPose().Y().value())};
      _target_fr_speeds.omega =
          units::radians_per_second_t{_anglePIDController.Calculate(GetPose().Rotation().Radians().value())};
=======
      _target_fr_speeds.vx = _xPIDController.Calculate(GetPose().X(), dt);
      _target_fr_speeds.vy = _yPIDController.Calculate(GetPose().Y(), dt);
>>>>>>> 6dc7b680
      _target_fr_speeds.omega =
          units::radians_per_second_t{_anglePIDController.Calculate(GetPose().Rotation().Radians().value())};
    }
      [[fallthrough]];
    case SwerveDriveState::kFieldRelativeVelocity:
      _target_speed = _target_fr_speeds.ToChassisSpeeds(GetPose().Rotation().Radians());
      if (isRotateToMatchJoystick) {
        _target_speed.omega = units::radians_per_second_t{
            _anglePIDController.Calculate(GetPose().Rotation().Radians().value())};
      }
      // _target_fr_speeds.vy.value() << std::endl;
      [[fallthrough]];
    case SwerveDriveState::kVelocity: {
      _table->GetEntry("Swerve module VX").SetDouble(_target_speed.vx.value());
      _table->GetEntry("Swerve module VY").SetDouble(_target_speed.vy.value());
      _table->GetEntry("Swerve module Omega").SetDouble(_target_speed.omega.value());
      if (_target_speed.omega.value() > 0) {
        // _modules[0].SetTurnOffsetForward();
        _modules[1].SetTurnOffsetForward();
      } else if (_target_speed.omega.value() < 0) {
        // _modules[0].SetTurnOffsetReverse();
        _modules[1].SetTurnOffsetReverse();
      } else {
        // _modules[0].TurnOffset();
        _modules[1].TurnOffset();
      }

      if (_target_speed.vx > 0_mps || _target_speed.vy > 0_mps) {
        _angle = _target_speed.omega * 1_s;
      }

<<<<<<< HEAD
=======
      bool init = false;

      frc::ChassisSpeeds new_target_speed{_target_speed.vx, _target_speed.vy, -_target_speed.omega};
>>>>>>> 6dc7b680
      auto target_states = _kinematics.ToSwerveModuleStates(_target_speed);
      frc::ChassisSpeeds new_target_speed{_target_speed.vx, _target_speed.vy, -_target_speed.omega};
      auto new_target_states = _kinematics.ToSwerveModuleStates(new_target_speed);
      for (size_t i = 0; i < _modules.size(); i++) {
        if (i == 3) {
          _modules[i].SetPID(new_target_states[i].angle.Radians(), new_target_states[i].speed, dt);
        } else {
          _modules[i].SetPID(target_states[i].angle.Radians(), target_states[i].speed, dt);
          // target_states[i].angle.Radians().value() << std::endl;
        }
<<<<<<< HEAD

        // if (i == 2) {
        //   _modules[i].SetPID(new_target_states[i].angle.Radians(),
        //                     new_target_states[i].speed, dt);
        // }
=======
>>>>>>> 6dc7b680
      }
    } break;
    case SwerveDriveState::kIndividualTuning:
      _modules[_mod].SetPID(_angle, _speed, dt);
      break;

    case SwerveDriveState::kTuning:
      for (size_t i = 0; i < _modules.size(); i++) {
        _modules[i].SetPID(_angle, _speed, dt);
      }
      break;
    case SwerveDriveState::kXWheels:
      _modules[0].SetPID(45_deg, 0_mps, dt);
      _modules[1].SetPID(135_deg, 0_mps, dt);
      _modules[2].SetPID(225_deg, 0_mps, dt);
      _modules[3].SetPID(315_deg, 0_mps, dt);
      break;
    case SwerveDriveState::kFRVelocityRotationLock:
<<<<<<< HEAD
      _target_speed.vx = units::meters_per_second_t{_xPIDController.Calculate(GetPose().X().value())};
      _target_speed.vy = units::meters_per_second_t{_yPIDController.Calculate(GetPose().Y().value())};
      _target_speed.omega =
          units::radians_per_second_t{_anglePIDController.Calculate(GetPose().Rotation().Radians().value())};
      _target_speed = _requestedSpeeds.ToChassisSpeeds(GetPose().Rotation().Radians());
      _target_speed = _requestedSpeeds.ToChassisSpeeds(GetPose().Rotation().Radians());
=======
      _target_speed.vx = _xPIDController.Calculate(GetPose().X(), dt);
      _target_speed.vy = _yPIDController.Calculate(GetPose().Y(), dt);
      _target_speed.omega =
          units::radians_per_second_t{_anglePIDController.Calculate(GetPose().Rotation().Radians().value())};
      _target_speed = _requestedSpeeds.ToChassisSpeeds(GetPose().Rotation().Radians());
>>>>>>> 6dc7b680
      auto target_states = _kinematics.ToSwerveModuleStates(_target_speed);
      for (size_t i = 0; i < _modules.size(); i++) {
        _modules[i].SetPID(target_states[i].angle.Radians(), target_states[i].speed, dt);
      }
      break;
  }

  for (auto mod = _modules.begin(); mod < _modules.end(); mod++) {
    mod->OnUpdate(dt);
  }

  _table->GetSubTable("gyro")->GetEntry("angle").SetDouble(_config.gyro->GetRotation2d().Degrees().value());
  _poseEstimator.Update(
<<<<<<< HEAD
      -_config.gyro->GetRotation2d(),
      wpi::array<frc::SwerveModulePosition, 4>{_modules[0].GetPosition(), _modules[1].GetPosition(),
                                               _modules[2].GetPosition(), _modules[3].GetPosition()});
=======
      _config.gyro->GetRotation2d(),
      wpi::array<frc::SwerveModulePosition, 4>{_modules[3].GetPosition(), _modules[0].GetPosition(),
                                               _modules[1].GetPosition(), _modules[2].GetPosition()});
>>>>>>> 6dc7b680

  utils::WritePose2NT(_table->GetSubTable("estimatedPose"), _poseEstimator.GetEstimatedPosition());
  _config.WriteNT(_table->GetSubTable("config"));
}

void SwerveDrive::SetXWheelState() {
  _state = SwerveDriveState::kXWheels;
}

void SwerveDrive::SetZeroing() {
  _state = SwerveDriveState::kZeroing;
}

void SwerveDrive::SetVoltageLimit(units::volt_t driveVoltageLimit) {
  for (auto mod : _modules) {
    mod.SetVoltageLimit(driveVoltageLimit);
  }
}

// double SwerveDrive::GetModuleCANPosition(int mod) {
//   return _modules[mod].GetCancoderPosition();
// }

void SwerveDrive::OnStart() {
  OnResetMode();

  _modules[0].OnStart();  // front left
  _modules[1].OnStart();  // front right
  _modules[2].OnStart();  // back right
  _modules[3].OnStart();  // back left
}

void SwerveDrive::OnResetMode() {
  _xPIDController.Reset();
  _yPIDController.Reset();
  _anglePIDController.Reset();
}

void SwerveDrive::RotateMatchJoystick(units::radian_t joystickAngle, FieldRelativeSpeeds speeds) {
  // _state = SwerveDriveState::kFRVelocityRotationLock;
  // _anglePIDController.SetSetpoint(joystickAngle);
  // _target_fr_speeds = speeds;
  _state = SwerveDriveState::kFieldRelativeVelocity;
  isRotateToMatchJoystick = true;
  _anglePIDController.SetSetpoint(joystickAngle.value());
  _target_fr_speeds = speeds;
}

void SwerveDrive::SetIdle() {
  _state = SwerveDriveState::kIdle;
}

void SwerveDrive::SetVelocity(frc::ChassisSpeeds speeds) {
  _state = SwerveDriveState::kVelocity;
  _target_speed = speeds;
}

void SwerveDrive::SetIsFieldRelative(bool value) {
  _isFieldRelative = value;
}
bool SwerveDrive::GetIsFieldRelative() {
  return _isFieldRelative;
}

void SwerveDrive::SetIndividualTuning(int mod, units::radian_t angle, units::meters_per_second_t speed) {
  _mod = mod;
  _angle = angle;
  _speed = speed;
  _state = SwerveDriveState::kIndividualTuning;
}

void SwerveDrive::SetTuning(units::radian_t angle, units::meters_per_second_t speed) {
  _angle = angle;
  _speed = speed;
  _state = SwerveDriveState::kTuning;
}

void SwerveDrive::SetFieldRelativeVelocity(FieldRelativeSpeeds speeds) {
  _state = SwerveDriveState::kFieldRelativeVelocity;
  isRotateToMatchJoystick = false;
  _target_fr_speeds = speeds;
}

void SwerveDrive::SetPose(frc::Pose2d pose) {
  _state = SwerveDriveState::kPose;
  _anglePIDController.SetSetpoint(pose.Rotation().Radians().value());
  _xPIDController.SetSetpoint(pose.X().value());
  _yPIDController.SetSetpoint(pose.Y().value());
}

bool SwerveDrive::IsAtSetPose() {
  return std::abs(_anglePIDController.GetPositionError()) < 0.017 &&
         std::abs(_anglePIDController.GetVelocityError()) < 0.017 &&
         std::abs(_xPIDController.GetPositionError()) < 0.017 &&
         std::abs(_xPIDController.GetVelocityError()) < 0.017 &&
         std::abs(_yPIDController.GetPositionError()) < 0.017 &&
         std::abs(_yPIDController.GetVelocityError()) <
             0.017 /*true && _xPIDController.IsStable() && _yPIDController.IsStable(0.05_m)*/;
}

void SwerveDrive::ResetPose(frc::Pose2d pose) {
  _poseEstimator.ResetPosition(
      _config.gyro->GetRotation2d(),
      wpi::array<frc::SwerveModulePosition, 4>{_modules[0].GetPosition(), _modules[1].GetPosition(),
                                               _modules[2].GetPosition(), _modules[3].GetPosition()},
      pose);
}

frc::Pose2d SwerveDrive::GetPose() {
  return _poseEstimator.GetEstimatedPosition();
}

void SwerveDrive::AddVisionMeasurement(frc::Pose2d pose, units::second_t timestamp) {
<<<<<<< HEAD
  // _poseEstimator.AddVisionMeasurement(pose, timestamp);
}

frc::Pose2d SwerveDrive::GetSetpoint() {
  return frc::Pose2d(units::meter_t{_xPIDController.GetSetpoint()},
                     units::meter_t{_yPIDController.GetSetpoint()},
                     units::radian_t{_anglePIDController.GetSetpoint()});
=======
  _poseEstimator.AddVisionMeasurement(pose, timestamp);
>>>>>>> 6dc7b680
}

void SwerveDrive::MakeItAtSetpoint() {
  ResetPose(GetSetpoint());
}

}  // namespace drivetrain
}  // namespace wom<|MERGE_RESOLUTION|>--- conflicted
+++ resolved
@@ -13,22 +13,10 @@
 
 #include <algorithm>
 #include <cmath>
-<<<<<<< HEAD
-#include <cstdlib>
-#include <iostream>
-
-#include "frc/MathUtil.h"
-#include "frc/geometry/Pose2d.h"
-#include "units/current.h"
-#include "units/velocity.h"
-#include "utils/Util.h"
-#include "vision/Limelight.h"
-=======
 #include <iostream>
 
 #include "frc/MathUtil.h"
 #include "utils/Util.h"
->>>>>>> 6dc7b680
 #include "wpimath/MathShared.h"
 
 using namespace wom;
@@ -36,8 +24,6 @@
 namespace wom {
 namespace drivetrain {
 
-<<<<<<< HEAD
-=======
 PIDController::PIDController(double Kp, double Ki, double Kd, units::second_t period)
     : m_Kp(Kp), m_Ki(Ki), m_Kd(Kd), m_period(period) {
   bool invalidGains = false;
@@ -242,7 +228,6 @@
       "setpoint", [this] { return GetSetpoint(); }, [this](double value) { SetSetpoint(value); });
 }
 
->>>>>>> 6dc7b680
 void SwerveModuleConfig::WriteNT(std::shared_ptr<nt::NetworkTable> table) const {
   std::array<double, 2> pos{position.X().value(), position.Y().value()};
   table->GetEntry("position").SetDoubleArray(std::span(pos));
@@ -258,30 +243,15 @@
       _velocityPIDController(frc::PIDController(1.2, 0, 0, 0.005_s)),
       _table(nt::NetworkTableInstance::GetDefault().GetTable(path)) {
   // _anglePIDController.SetTolerance(360);
-<<<<<<< HEAD
-  _anglePIDController.EnableContinuousInput(0, (2 * 3.141592));
-  // _anglePIDController.EnableContinuousInput(-3.141592, (3.141592));
-  // _anglePIDController.EnableContinuousInput(0, (3.1415 * 2));
-  // _anglePIDController.EnableContinuousInput(0, (3.1415));
-  // _anglePIDController.SetWrap(0, 3.1415);
-=======
   // _anglePIDController.EnableContinuousInput(-3.1415, (2 * 3.1415));
   _anglePIDController.EnableContinuousInput(0, (2 * 3.1415));
->>>>>>> 6dc7b680
 }
 
 void SwerveModule::OnStart() {
   // _offset = offset;
   // _config.canEncoder->SetPosition(units::turn_t{0});
   _anglePIDController.Reset();
-<<<<<<< HEAD
-  // _anglePIDController.EnableContinuousInput(-3.141592, 3.141592);
-  // _anglePIDController.EnableContinuousInput(-3.141592, (3.141592));
-  _anglePIDController.EnableContinuousInput(0, (2 * 3.141592));
-
-=======
   _anglePIDController.EnableContinuousInput(0, 2 * 3.14159);
->>>>>>> 6dc7b680
   _velocityPIDController.Reset();
 }
 
@@ -323,20 +293,11 @@
       std::cerr << "Case not handled" << std::endl;
   }
 
-<<<<<<< HEAD
-  // units::newton_meter_t torque_limit_drive = _config.driveMotor.motor.Torque(units::ampere_t{80});
-  // units::newton_meter_t torque_limit_turn = _config.turnMotor.motor.Torque(units::ampere_t{40});
-  //  units::volt_t voltageMax = _config.driveMotor.motor.Voltage(
-  //      torqueLimit, _config.driveMotor.encoder->GetEncoderAngularVelocity());
-  //  units::volt_t voltageMin = _config.driveMotor.motor.Voltage(
-  //      -torqueLimit, _config.driveMotor.encoder->GetEncoderAngularVelocity());
-=======
   units::newton_meter_t torqueLimit = 50_kg / 4 * _config.wheelRadius * _currentAccelerationLimit;
   // units::volt_t voltageMax = _config.driveMotor.motor.Voltage(
   //     torqueLimit, _config.driveMotor.encoder->GetEncoderAngularVelocity());
   // units::volt_t voltageMin = _config.driveMotor.motor.Voltage(
   //     -torqueLimit, _config.driveMotor.encoder->GetEncoderAngularVelocity());
->>>>>>> 6dc7b680
 
   // driveVoltage =
   //     units::math::max(units::math::min(driveVoltage, voltageMax), voltageMin);
@@ -361,11 +322,8 @@
   // driveVoltage = units::math::min(
   //     units::math::max(driveVoltage, -_driveModuleVoltageLimit),
   //     _driveModuleVoltageLimit);  // was originally 10_V
-<<<<<<< HEAD
-=======
   units::volt_t turnVoltageMax = 7_V - (driveVoltage * (7_V / 10_V));
   turnVoltage = units::math::min(units::math::max(turnVoltage, -turnVoltageMax), turnVoltageMax);
->>>>>>> 6dc7b680
   // turnVoltage = units::math::min(units::math::max(turnVoltage, -7_V), 7_V);
 
   _table->GetEntry("TurnVoltage").SetDouble(turnVoltage.value());
@@ -434,53 +392,8 @@
   //   _anglePIDController.SetSetpoint(angle.value());
   //   _velocityPIDController.SetSetpoint(speed.value());
   // } else {
-<<<<<<< HEAD
-  //   _anglePIDController.SetSetpoint(angle.value());
-  //   _velocityPIDController.SetSetpoint(speed.value());
-  // }
-
-  // if (diff > (3.14159 / 2)) {
-  //   speed *= -1;
-  //   _anglePIDController.SetSetpoint((3.14159 - (angle.value() -
-  //   _config.turnMotor.encoder->GetEncoderPosition().value())));
-  //   _velocityPIDController.SetSetpoint(speed.value());
-  // } else {
-
-  // double setValue = 3.141592 - (angle.value() - _config.turnMotor.encoder->GetEncoderPosition().value());
-
-  // if (diff > (3.141592/2)) {
-  //   if (setValue < 0 ) {
-  //     _anglePIDController.SetSetpoint(0);
-  //     _velocityPIDController.SetSetpoint(-speed.value());
-  //   } else if ( setValue < (2 * 3)) {
-  //     _anglePIDController.SetSetpoint(2 * 3.141592  );
-  //     _velocityPIDController.SetSetpoint(-speed.value());
-  //   } else {
-  //     _anglePIDController.SetSetpoint(setValue);
-  //     _velocityPIDController.SetSetpoint(-speed.value());
-  //   }
-  // } else {
   _anglePIDController.SetSetpoint(angle.value());
   _velocityPIDController.SetSetpoint(speed.value());
-  // }
-
-  // double currentAngle = _config.turnMotor.encoder->GetEncoderPosition().value();
-  // double setpointAngle = closestAngle(currentAngle, _anglePIDController.GetSetpoint());
-  // double setpointAngleFlipped = closestAngle(currentAngle, _anglePIDController.GetSetpoint() + 3.1415);
-  // _table->GetEntry("/Setpoint angle: ").SetDouble(setpointAngle);
-  // _table->GetEntry("/Setpoint angle flipped: ").SetDouble(setpointAngleFlipped);
-  // if (std::abs(setpointAngle) <= std::abs(setpointAngleFlipped)) {
-  //   // _anglePIDController.SetGain(1.0);
-  //   _anglePIDController.SetSetpoint(currentAngle + setpointAngle);
-  //   _velocityPIDController.SetSetpoint(speed.value());
-  // } else {
-  //   // _anglePIDController.SetGain(-1.0);
-  //   _velocityPIDController.SetSetpoint(-speed.value());
-  //   _anglePIDController.SetSetpoint(currentAngle + setpointAngleFlipped);
-=======
-  _anglePIDController.SetSetpoint(angle.value());
-  _velocityPIDController.SetSetpoint(speed.value());
->>>>>>> 6dc7b680
   // }
 }
 
@@ -531,16 +444,8 @@
 
 SwerveDrive::SwerveDrive(SwerveDriveConfig config, frc::Pose2d initialPose, wom::vision::Limelight* vision)
     : _config(config),
-<<<<<<< HEAD
-      // _kinematics(_config.modules[1].position, _config.modules[0].position,
-      //             _config.modules[2].position, _config.modules[3].position),
-
-      _kinematics(_config.modules[3].position /*1*/, _config.modules[0].position /*0*/,
-                  _config.modules[1].position /*2*/, _config.modules[2].position /*3*/),
-=======
       _kinematics(_config.modules[3].position, _config.modules[0].position, _config.modules[1].position,
                   _config.modules[2].position),
->>>>>>> 6dc7b680
       _poseEstimator(
           _kinematics, frc::Rotation2d(0_deg),
           wpi::array<frc::SwerveModulePosition, 4>{frc::SwerveModulePosition{0_m, frc::Rotation2d{0_deg}},
@@ -587,28 +492,8 @@
       }
       break;
     case SwerveDriveState::kPose: {
-<<<<<<< HEAD
-      _table->GetEntry("/demand/x").SetDouble(_xPIDController.Calculate(GetPose().X().value()));
-      _table->GetEntry("/demand/y").SetDouble(_yPIDController.Calculate(GetPose().Y().value()));
-      _table->GetEntry("/demand/angle")
-          .SetDouble(_anglePIDController.Calculate(GetPose().Rotation().Radians().value()));
-
-      _table->GetEntry("/error/x").SetDouble(_xPIDController.GetPositionError());
-      _table->GetEntry("/error/y").SetDouble(_yPIDController.GetPositionError());
-      _table->GetEntry("/error/angle").SetDouble(_anglePIDController.GetPositionError());
-
-      _table->GetEntry("/setpoint/x").SetDouble(_xPIDController.GetSetpoint());
-      _table->GetEntry("/setpoint/y").SetDouble(_yPIDController.GetSetpoint());
-      _table->GetEntry("/setpoint/angle").SetDouble(_anglePIDController.GetSetpoint());
-
-      _target_fr_speeds.vx = units::meters_per_second_t{_xPIDController.Calculate(GetPose().X().value())};
-      _target_fr_speeds.vy = units::meters_per_second_t{_yPIDController.Calculate(GetPose().Y().value())};
-      _target_fr_speeds.omega =
-          units::radians_per_second_t{_anglePIDController.Calculate(GetPose().Rotation().Radians().value())};
-=======
       _target_fr_speeds.vx = _xPIDController.Calculate(GetPose().X(), dt);
       _target_fr_speeds.vy = _yPIDController.Calculate(GetPose().Y(), dt);
->>>>>>> 6dc7b680
       _target_fr_speeds.omega =
           units::radians_per_second_t{_anglePIDController.Calculate(GetPose().Rotation().Radians().value())};
     }
@@ -640,12 +525,9 @@
         _angle = _target_speed.omega * 1_s;
       }
 
-<<<<<<< HEAD
-=======
       bool init = false;
 
       frc::ChassisSpeeds new_target_speed{_target_speed.vx, _target_speed.vy, -_target_speed.omega};
->>>>>>> 6dc7b680
       auto target_states = _kinematics.ToSwerveModuleStates(_target_speed);
       frc::ChassisSpeeds new_target_speed{_target_speed.vx, _target_speed.vy, -_target_speed.omega};
       auto new_target_states = _kinematics.ToSwerveModuleStates(new_target_speed);
@@ -656,14 +538,6 @@
           _modules[i].SetPID(target_states[i].angle.Radians(), target_states[i].speed, dt);
           // target_states[i].angle.Radians().value() << std::endl;
         }
-<<<<<<< HEAD
-
-        // if (i == 2) {
-        //   _modules[i].SetPID(new_target_states[i].angle.Radians(),
-        //                     new_target_states[i].speed, dt);
-        // }
-=======
->>>>>>> 6dc7b680
       }
     } break;
     case SwerveDriveState::kIndividualTuning:
@@ -682,20 +556,11 @@
       _modules[3].SetPID(315_deg, 0_mps, dt);
       break;
     case SwerveDriveState::kFRVelocityRotationLock:
-<<<<<<< HEAD
-      _target_speed.vx = units::meters_per_second_t{_xPIDController.Calculate(GetPose().X().value())};
-      _target_speed.vy = units::meters_per_second_t{_yPIDController.Calculate(GetPose().Y().value())};
-      _target_speed.omega =
-          units::radians_per_second_t{_anglePIDController.Calculate(GetPose().Rotation().Radians().value())};
-      _target_speed = _requestedSpeeds.ToChassisSpeeds(GetPose().Rotation().Radians());
-      _target_speed = _requestedSpeeds.ToChassisSpeeds(GetPose().Rotation().Radians());
-=======
       _target_speed.vx = _xPIDController.Calculate(GetPose().X(), dt);
       _target_speed.vy = _yPIDController.Calculate(GetPose().Y(), dt);
       _target_speed.omega =
           units::radians_per_second_t{_anglePIDController.Calculate(GetPose().Rotation().Radians().value())};
       _target_speed = _requestedSpeeds.ToChassisSpeeds(GetPose().Rotation().Radians());
->>>>>>> 6dc7b680
       auto target_states = _kinematics.ToSwerveModuleStates(_target_speed);
       for (size_t i = 0; i < _modules.size(); i++) {
         _modules[i].SetPID(target_states[i].angle.Radians(), target_states[i].speed, dt);
@@ -709,15 +574,9 @@
 
   _table->GetSubTable("gyro")->GetEntry("angle").SetDouble(_config.gyro->GetRotation2d().Degrees().value());
   _poseEstimator.Update(
-<<<<<<< HEAD
-      -_config.gyro->GetRotation2d(),
-      wpi::array<frc::SwerveModulePosition, 4>{_modules[0].GetPosition(), _modules[1].GetPosition(),
-                                               _modules[2].GetPosition(), _modules[3].GetPosition()});
-=======
       _config.gyro->GetRotation2d(),
       wpi::array<frc::SwerveModulePosition, 4>{_modules[3].GetPosition(), _modules[0].GetPosition(),
                                                _modules[1].GetPosition(), _modules[2].GetPosition()});
->>>>>>> 6dc7b680
 
   utils::WritePose2NT(_table->GetSubTable("estimatedPose"), _poseEstimator.GetEstimatedPosition());
   _config.WriteNT(_table->GetSubTable("config"));
@@ -831,17 +690,7 @@
 }
 
 void SwerveDrive::AddVisionMeasurement(frc::Pose2d pose, units::second_t timestamp) {
-<<<<<<< HEAD
-  // _poseEstimator.AddVisionMeasurement(pose, timestamp);
-}
-
-frc::Pose2d SwerveDrive::GetSetpoint() {
-  return frc::Pose2d(units::meter_t{_xPIDController.GetSetpoint()},
-                     units::meter_t{_yPIDController.GetSetpoint()},
-                     units::radian_t{_anglePIDController.GetSetpoint()});
-=======
   _poseEstimator.AddVisionMeasurement(pose, timestamp);
->>>>>>> 6dc7b680
 }
 
 void SwerveDrive::MakeItAtSetpoint() {
