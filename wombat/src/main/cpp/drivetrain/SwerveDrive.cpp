// Copyright (c) 2023-2024 CurtinFRC
// Open Source Software, you can modify it according to the terms
// of the MIT License at the root of this project

#include "drivetrain/SwerveDrive.h"

#include <networktables/NetworkTableInstance.h>
#include <units/angle.h>
#include <units/math.h>
#include <units/voltage.h>
<<<<<<< HEAD
#include <wpi/sendable/SendableBuilder.h>
#include <wpi/sendable/SendableRegistry.h>
=======
#include <units/angle.h>

#include "utils/Util.h"
>>>>>>> be5e35ad

#include <algorithm>
#include <cmath>
#include <iostream>
#include <cmath>

#include "frc/MathUtil.h"
<<<<<<< HEAD
#include "frc/kinematics/ChassisSpeeds.h"
#include "utils/Util.h"
#include "wpimath/MathShared.h"
=======
#include <wpi/sendable/SendableBuilder.h>
#include <wpi/sendable/SendableRegistry.h>
>>>>>>> be5e35ad

using namespace wom;

namespace wom {
namespace drivetrain {

PIDController::PIDController(double Kp, double Ki, double Kd,
                             units::second_t period)
    : m_Kp(Kp), m_Ki(Ki), m_Kd(Kd), m_period(period) {
  bool invalidGains = false;
  if (Kp < 0.0) {
    wpi::math::MathSharedStore::ReportError(
        "Kp must be a non-negative number, got {}!", Kp);
    invalidGains = true;
  }
  if (Ki < 0.0) {
    wpi::math::MathSharedStore::ReportError(
        "Ki must be a non-negative number, got {}!", Ki);
    invalidGains = true;
  }
  if (Kd < 0.0) {
    wpi::math::MathSharedStore::ReportError(
        "Kd must be a non-negative number, got {}!", Kd);
    invalidGains = true;
  }
  if (invalidGains) {
    m_Kp = 0.0;
    m_Ki = 0.0;
    m_Kd = 0.0;
    wpi::math::MathSharedStore::ReportWarning("PID gains defaulted to 0.");
  }

  if (period <= 0_s) {
    wpi::math::MathSharedStore::ReportError(
        "Controller period must be a positive number, got {}!", period.value());
    m_period = 20_ms;
    wpi::math::MathSharedStore::ReportWarning(
        "Controller period defaulted to 20ms.");
  }
  static int instances = 0;
  instances++;

  wpi::math::MathSharedStore::ReportUsage(
      wpi::math::MathUsageId::kController_PIDController2, instances);
  wpi::SendableRegistry::Add(this, "PIDController", instances);
}

void PIDController::SetPID(double Kp, double Ki, double Kd) {
  m_Kp = Kp;
  m_Ki = Ki;
  m_Kd = Kd;
}

void PIDController::SetP(double Kp) {
  m_Kp = Kp;
}

void PIDController::SetI(double Ki) {
  m_Ki = Ki;
}

void PIDController::SetD(double Kd) {
  m_Kd = Kd;
}

void PIDController::SetIZone(double iZone) {
  if (iZone < 0) {
    wpi::math::MathSharedStore::ReportError(
        "IZone must be a non-negative number, got {}!", iZone);
  }
  m_iZone = iZone;
}

double PIDController::GetP() const {
  return m_Kp;
}

double PIDController::GetI() const {
  return m_Ki;
}

double PIDController::GetD() const {
  return m_Kd;
}

double PIDController::GetIZone() const {
  return m_iZone;
}

units::second_t PIDController::GetPeriod() const {
  return m_period;
}

double PIDController::GetPositionTolerance() const {
  return m_positionTolerance;
}

double PIDController::GetVelocityTolerance() const {
  return m_velocityTolerance;
}

void PIDController::SetSetpoint(double setpoint) {
  m_setpoint = setpoint;
  m_haveSetpoint = true;

  if (m_continuous) {
    double errorBound = (m_maximumInput - m_minimumInput) / 2.0;
    m_positionError =
        frc::InputModulus(m_setpoint - m_measurement, -errorBound, errorBound);
  } else {
    m_positionError = m_setpoint - m_measurement;
  }

  m_velocityError = (m_positionError - m_prevError) / m_period.value();
}

double PIDController::GetSetpoint() const {
  return m_setpoint;
}

bool PIDController::AtSetpoint() const {
  return m_haveMeasurement && m_haveSetpoint &&
         std::abs(m_positionError) < m_positionTolerance &&
         std::abs(m_velocityError) < m_velocityTolerance;
}

void PIDController::EnableContinuousInput(double minimumInput,
                                          double maximumInput) {
  m_continuous = true;
  m_minimumInput = minimumInput;
  m_maximumInput = maximumInput;
}

void PIDController::DisableContinuousInput() {
  m_continuous = false;
}

bool PIDController::IsContinuousInputEnabled() const {
  return m_continuous;
}

void PIDController::SetIntegratorRange(double minimumIntegral,
                                       double maximumIntegral) {
  m_minimumIntegral = minimumIntegral;
  m_maximumIntegral = maximumIntegral;
}

void PIDController::SetTolerance(double positionTolerance,
                                 double velocityTolerance) {
  m_positionTolerance = positionTolerance;
  m_velocityTolerance = velocityTolerance;
}

double PIDController::GetPositionError() const {
  return m_positionError;
}

double PIDController::GetVelocityError() const {
  return m_velocityError;
}

double PIDController::Calculate(double measurement) {
  m_measurement = measurement;
  m_prevError = m_positionError;
  m_haveMeasurement = true;

  if (m_continuous) {
    double errorBound = (m_maximumInput - m_minimumInput) / 2.0;
    m_positionError =
        frc::InputModulus(m_setpoint - m_measurement, -errorBound, errorBound);
  } else {
    m_positionError = m_setpoint - m_measurement;
  }

  m_velocityError = (m_positionError - m_prevError) / m_period.value();

  // If the absolute value of the position error is outside of IZone, reset the
  // total error
  if (std::abs(m_positionError) > m_iZone) {
    m_totalError = 0;
  } else if (m_Ki != 0) {
    m_totalError =
        std::clamp(m_totalError + m_positionError * m_period.value(),
                   m_minimumIntegral / m_Ki, m_maximumIntegral / m_Ki);
  }

  // double absError = m_setpoint - m_measurement;
  // if (absError < 3.1415) {
  //   m_positionError = absError;
  // } else {
  //   m_positionError = absError - (3.1415 * 2);
  // }

  return m_Kp * m_positionError + m_Ki * m_totalError + m_Kd * m_velocityError;
}

double PIDController::Calculate(double measurement, double setpoint) {
  m_setpoint = setpoint;
  m_haveSetpoint = true;
  return Calculate(measurement);
}

void PIDController::Reset() {
  m_positionError = 0;
  m_prevError = 0;
  m_totalError = 0;
  m_velocityError = 0;
  m_haveMeasurement = false;
}

void PIDController::InitSendable(wpi::SendableBuilder& builder) {
  builder.SetSmartDashboardType("PIDController");
  builder.AddDoubleProperty(
      "p", [this] { return GetP(); }, [this](double value) { SetP(value); });
  builder.AddDoubleProperty(
      "i", [this] { return GetI(); }, [this](double value) { SetI(value); });
  builder.AddDoubleProperty(
      "d", [this] { return GetD(); }, [this](double value) { SetD(value); });
  builder.AddDoubleProperty(
      "izone", [this] { return GetIZone(); },
      [this](double value) { SetIZone(value); });
  builder.AddDoubleProperty(
      "setpoint", [this] { return GetSetpoint(); },
      [this](double value) { SetSetpoint(value); });
}




void SwerveModuleConfig::WriteNT(
    std::shared_ptr<nt::NetworkTable> table) const {
  std::array<double, 2> pos{position.X().value(), position.Y().value()};
  table->GetEntry("position").SetDoubleArray(std::span(pos));
  table->GetEntry("wheelRadius").SetDouble(wheelRadius.value());
}

SwerveModule::SwerveModule(std::string path, SwerveModuleConfig config,
<<<<<<< HEAD
                           // SwerveModule::angle_pid_conf_t anglePID,
                           SwerveModule::velocity_pid_conf_t velocityPID)
    :  // _anglePIDController(path + "/pid/angle", anglePID),
=======
                           //SwerveModule::angle_pid_conf_t anglePID,
                           SwerveModule::velocity_pid_conf_t velocityPID)
    : //_anglePIDController(path + "/pid/angle", anglePID),
>>>>>>> be5e35ad
      _anglePIDController{frc::PIDController(5, 0, 0, 0.005_s)},
      _config(config),
      _velocityPIDController(frc::PIDController(1.2, 0, 0, 0.005_s)),
      _table(nt::NetworkTableInstance::GetDefault().GetTable(path)) {
  // _anglePIDController.SetTolerance(360);
<<<<<<< HEAD
  _anglePIDController.EnableContinuousInput(0, (2 * 3.141592));
  // _anglePIDController.EnableContinuousInput(-3.141592, (3.141592));
  // _anglePIDController.EnableContinuousInput(0, (3.1415 * 2));
  // _anglePIDController.EnableContinuousInput(0, (3.1415));
  // _anglePIDController.SetWrap(0, 3.1415);
=======
  // _anglePIDController.EnableContinuousInput(-3.1415, (2 * 3.1415));
  _anglePIDController.EnableContinuousInput(0, (2*3.1415));
>>>>>>> be5e35ad
}

void SwerveModule::OnStart() {
  // _offset = offset;
  // _config.canEncoder->SetPosition(units::turn_t{0});
  _anglePIDController.Reset();
<<<<<<< HEAD
  // _anglePIDController.EnableContinuousInput(-3.141592, 3.141592);
  // _anglePIDController.EnableContinuousInput(-3.141592, (3.141592));
  _anglePIDController.EnableContinuousInput(0, (2 * 3.141592));

=======
  _anglePIDController.EnableContinuousInput(0, 2*3.14159);
>>>>>>> be5e35ad
  _velocityPIDController.Reset();
}

void SwerveModule::OnUpdate(units::second_t dt) {
  units::volt_t driveVoltage{0};
  units::volt_t turnVoltage{0};

  switch (_state) {
    case SwerveModuleState::kIdle:
      driveVoltage = 0_V;
      turnVoltage = 0_V;
      break;
    case SwerveModuleState::kPID: {
      auto feedforward = _config.driveMotor.motor.Voltage(
<<<<<<< HEAD
          0_Nm,
          units::radians_per_second_t{_velocityPIDController.GetSetpoint() / _config.wheelRadius.value()});
      // units::radian_t input = units::math::fmod(_config.turnMotor.encoder->GetEncoderPosition(), (2_rad
      // * 3.1415));
=======
          0_Nm, units::radians_per_second_t{
                    _velocityPIDController.GetSetpoint() / _config.wheelRadius.value()});
      // units::radian_t input = units::math::fmod(_config.turnMotor.encoder->GetEncoderPosition(), (2_rad * 3.1415));
>>>>>>> be5e35ad
      double input = _config.turnMotor.encoder->GetEncoderPosition().value();
      _table->GetEntry("/testing/GetEncoderPos").SetDouble(input);
      // _velocityPIDController.SetSetpoint(3);

<<<<<<< HEAD
=======

>>>>>>> be5e35ad
      driveVoltage = units::volt_t{_velocityPIDController.Calculate(GetSpeed().value())};
      // if (_turnOffset == TurnOffsetValues::forward) {

      // } else if (_turnOffset == TurnOffsetValues::reverse) {
      //   input = input - (3.1415/2);
      //   driveVoltage = -driveVoltage;
      // }
      double demand = _anglePIDController.Calculate(input);
      // if ((_anglePIDController.GetSetpoint() - input) > (3.14159/2)) {
      //   demand *= -1;
      // }
      turnVoltage = units::volt_t{demand};
    } break;
    case wom::drivetrain::SwerveModuleState::kZeroing: {
    } break;
    default:
      std::cerr << "Case not handled" << std::endl;
  }

<<<<<<< HEAD
  units::newton_meter_t torqueLimit = 50_kg / 4 * _config.wheelRadius * _currentAccelerationLimit;
=======
  units::newton_meter_t torqueLimit =
      50_kg / 4 * _config.wheelRadius * _currentAccelerationLimit;
>>>>>>> be5e35ad
  // units::volt_t voltageMax = _config.driveMotor.motor.Voltage(
  //     torqueLimit, _config.driveMotor.encoder->GetEncoderAngularVelocity());
  // units::volt_t voltageMin = _config.driveMotor.motor.Voltage(
  //     -torqueLimit, _config.driveMotor.encoder->GetEncoderAngularVelocity());

  // driveVoltage =
  //     units::math::max(units::math::min(driveVoltage, voltageMax), voltageMin);

  driveVoltage = units::math::min(driveVoltage, 7_V);
  turnVoltage = units::math::min(turnVoltage, 4_V);

  // driveVoltage = units::math::min(
  //     units::math::max(driveVoltage, -_driveModuleVoltageLimit),
  //     _driveModuleVoltageLimit);  // was originally 10_V
  units::volt_t turnVoltageMax = 7_V - (driveVoltage * (7_V / 10_V));
  turnVoltage = units::math::min(units::math::max(turnVoltage, -turnVoltageMax),
                                 turnVoltageMax);
  // turnVoltage = units::math::min(units::math::max(turnVoltage, -7_V), 7_V);

  _table->GetEntry("TurnVoltage").SetDouble(turnVoltage.value());
  _table->GetEntry("TurnSetpoint").SetDouble(_anglePIDController.GetSetpoint());
  _table->GetEntry("Demand").SetDouble(_config.turnMotor.encoder->GetEncoderPosition().value());
  _table->GetEntry("Error").SetDouble(_anglePIDController.GetPositionError());

  _config.driveMotor.motorController->SetVoltage(driveVoltage);
  _config.turnMotor.motorController->SetVoltage(turnVoltage);

  _table->GetEntry("speed").SetDouble(GetSpeed().value());
  _table->GetEntry("angle").SetDouble(_config.turnMotor.encoder->GetEncoderPosition().value());
  _config.WriteNT(_table->GetSubTable("config"));
}

void SwerveModule::SetTurnOffsetForward() {
  _turnOffset = TurnOffsetValues::forward;
}

void SwerveModule::SetTurnOffsetReverse() {
  _turnOffset = TurnOffsetValues::reverse;
}

void SwerveModule::TurnOffset() {
  _turnOffset = TurnOffsetValues::none;
}

// double SwerveModule::GetCancoderPosition() {
//   return (_config.turnMotor.encoder->GetEncoderPosition().value());
// }

void SwerveModule::SetAccelerationLimit(
    units::meters_per_second_squared_t limit) {
  _currentAccelerationLimit = limit;
}

void SwerveDrive::SetAccelerationLimit(
    units::meters_per_second_squared_t limit) {
  for (int motorNumber = 0; motorNumber < 4; motorNumber++) {
    _modules[motorNumber].SetAccelerationLimit(limit);
  }
}

void SwerveModule::SetVoltageLimit(units::volt_t driveModuleVoltageLimit) {
  _driveModuleVoltageLimit = driveModuleVoltageLimit;
}

void SwerveModule::SetIdle() {
  _state = SwerveModuleState::kIdle;
}

void SwerveModule::SetZero(units::second_t dt) {
  SetPID(0_rad, 0_mps, dt);
  _state = SwerveModuleState::kPID;
}

void SwerveModule::SetPID(units::radian_t angle,
                          units::meters_per_second_t speed,
                          units::second_t dt) {
  _state = SwerveModuleState::kPID;

<<<<<<< HEAD
=======

>>>>>>> be5e35ad
  // double diff = std::abs(_config.turnMotor.encoder->GetEncoderPosition().value() - angle.value());
  // _table->GetEntry("diff").SetDouble(diff);
  // if (std::abs(diff) > (3.14159/2)) {
  //   speed *= -1;
  //   angle = 3.14159_rad - units::radian_t{diff};
  //   _anglePIDController.SetSetpoint(angle.value());
  //   _velocityPIDController.SetSetpoint(speed.value());
  // } else {
<<<<<<< HEAD
  //   _anglePIDController.SetSetpoint(angle.value());
  //   _velocityPIDController.SetSetpoint(speed.value());
  // }

  // if (diff > (3.14159 / 2)) {
  //   speed *= -1;
  //   _anglePIDController.SetSetpoint((3.14159 - (angle.value() -
  //   _config.turnMotor.encoder->GetEncoderPosition().value())));
  //   _velocityPIDController.SetSetpoint(speed.value());
  // } else {

  // double setValue = 3.141592 - (angle.value() - _config.turnMotor.encoder->GetEncoderPosition().value());

  // if (diff > (3.141592/2)) {
  //   if (setValue < 0 ) {
  //     _anglePIDController.SetSetpoint(0);
  //     _velocityPIDController.SetSetpoint(-speed.value());
  //   } else if ( setValue < (2 * 3)) {
  //     _anglePIDController.SetSetpoint(2 * 3.141592  );
  //     _velocityPIDController.SetSetpoint(-speed.value());
  //   } else {
  //     _anglePIDController.SetSetpoint(setValue);
  //     _velocityPIDController.SetSetpoint(-speed.value());
  //   }
  // } else {
  _anglePIDController.SetSetpoint(angle.value());
  _velocityPIDController.SetSetpoint(speed.value());
  // }

  // double currentAngle = _config.turnMotor.encoder->GetEncoderPosition().value();
  // double setpointAngle = closestAngle(currentAngle, _anglePIDController.GetSetpoint());
  // double setpointAngleFlipped = closestAngle(currentAngle, _anglePIDController.GetSetpoint() + 3.1415);
  // _table->GetEntry("/Setpoint angle: ").SetDouble(setpointAngle);
  // _table->GetEntry("/Setpoint angle flipped: ").SetDouble(setpointAngleFlipped);
  // if (std::abs(setpointAngle) <= std::abs(setpointAngleFlipped)) {
  //   // _anglePIDController.SetGain(1.0);
  //   _anglePIDController.SetSetpoint(currentAngle + setpointAngle);
  //   _velocityPIDController.SetSetpoint(speed.value());
  // } else {
  //   // _anglePIDController.SetGain(-1.0);
  //   _velocityPIDController.SetSetpoint(-speed.value());
  //   _anglePIDController.SetSetpoint(currentAngle + setpointAngleFlipped);
  // }
}

// double SwerveModule::closestAngle(double a, double b) {
//   double dir = std::fmod(b, (3.1415 * 2)) - std::fmod(a, (2 * 3.1415));
//   if (std::abs(dir) > 3.1415) {
//     dir = -(((dir < 0) ? -1 : (dir > 0)) * 3.1415) + dir;
//   }
//   return dir;
// }
=======
    _anglePIDController.SetSetpoint(angle.value());
    _velocityPIDController.SetSetpoint(speed.value());
  // }
}
>>>>>>> be5e35ad

void SwerveModule::ModuleVectorHandler(frc::ChassisSpeeds speeds) {
  units::meters_per_second_t xVelocityComponent =
      1_mps *
      (speeds.vx.value() + speeds.omega.value() * _config.position.X().value());
  units::meters_per_second_t yVelocityComponent =
      1_mps *
      (speeds.vy.value() + speeds.omega.value() * _config.position.Y().value());

  units::meters_per_second_t velocity =
      1_mps * std::sqrt(std::pow(xVelocityComponent.value(), 2) +
                        std::pow(yVelocityComponent.value(), 2));
  units::degree_t angle = 1_rad * std::atan2(yVelocityComponent.value(),
                                             xVelocityComponent.value());

  _anglePIDController.SetSetpoint(angle.value());
  _velocityPIDController.SetSetpoint(velocity.value());
}

units::meters_per_second_t SwerveModule::GetSpeed() const {
<<<<<<< HEAD
  units::meters_per_second_t returnVal{_config.driveMotor.encoder->GetVelocityValue() *
                                       _config.wheelRadius.value()};
  return returnVal;
=======
  units::meters_per_second_t returnVal{
    _config.driveMotor.encoder->GetVelocityValue() *
    _config.wheelRadius.value()};
    return returnVal;
>>>>>>> be5e35ad
}

units::meter_t SwerveModule::GetDistance() const {
  return units::meter_t{
      _config.driveMotor.encoder->GetEncoderPosition().value() *
      _config.wheelRadius.value()};
}

frc::SwerveModulePosition SwerveModule::GetPosition() const {
  return frc::SwerveModulePosition{
      GetDistance(), _config.turnMotor.encoder->GetEncoderPosition()};
}

const SwerveModuleConfig& SwerveModule::GetConfig() const {
  return _config;
}

void SwerveDriveConfig::WriteNT(std::shared_ptr<nt::NetworkTable> table) {
  table->GetEntry("mass").SetDouble(mass.value());
}

SwerveDrive::SwerveDrive(SwerveDriveConfig config, frc::Pose2d initialPose)
    : _config(config),
<<<<<<< HEAD
      // _kinematics(_config.modules[1].position, _config.modules[0].position,
      //             _config.modules[2].position, _config.modules[3].position),

      _kinematics(_config.modules[3].position /*1*/, _config.modules[0].position /*0*/,
                  _config.modules[1].position /*2*/, _config.modules[2].position /*3*/),
=======
      _kinematics(_config.modules[3].position, _config.modules[0].position,
                  _config.modules[1].position, _config.modules[2].position),
>>>>>>> be5e35ad
      _poseEstimator(
          _kinematics, frc::Rotation2d(0_deg),
          wpi::array<frc::SwerveModulePosition, 4>{
              frc::SwerveModulePosition{0_m, frc::Rotation2d{0_deg}},
              frc::SwerveModulePosition{0_m, frc::Rotation2d{0_deg}},
              frc::SwerveModulePosition{0_m, frc::Rotation2d{0_deg}},
              frc::SwerveModulePosition{0_m, frc::Rotation2d{0_deg}}},
          initialPose, _config.stateStdDevs, _config.visionMeasurementStdDevs),
<<<<<<< HEAD
      _anglePIDController{frc::PIDController(1, 0, 0)},
=======
      _anglePIDController{PIDController(1, 0, 0)},
>>>>>>> be5e35ad
      _xPIDController(config.path + "/pid/x", _config.posePositionPID),
      _yPIDController(config.path + "/pid/y", _config.posePositionPID),
      _table(nt::NetworkTableInstance::GetDefault().GetTable(_config.path)) {
  _anglePIDController.SetTolerance(360);

  int i = 1;
  for (auto cfg : _config.modules) {
    _modules.emplace_back(config.path + "/modules/" + std::to_string(i), cfg,
                          /*config.anglePID,*/ config.velocityPID);
    i++;
  }

  ResetPose(initialPose);
}

frc::ChassisSpeeds FieldRelativeSpeeds::ToChassisSpeeds(
    const units::radian_t robotHeading) {
  return frc::ChassisSpeeds::FromFieldRelativeSpeeds(
      vx, vy, omega, frc::Rotation2d{robotHeading});
}

void SwerveDrive::OnUpdate(units::second_t dt) {
  _table->GetEntry("/gryo/z").SetDouble(_config.gyro->GetRotation3d().Z().value());
  _table->GetEntry("/gryo/y").SetDouble(_config.gyro->GetRotation3d().Y().value());
  _table->GetEntry("/gryo/x").SetDouble(_config.gyro->GetRotation3d().X().value());
  switch (_state) {
    case SwerveDriveState::kZeroing:
      for (auto mod = _modules.begin(); mod < _modules.end(); mod++) {
        // mod->SetZero(dt);
      }
      break;
    case SwerveDriveState::kIdle:
      for (auto mod = _modules.begin(); mod < _modules.end(); mod++) {
        mod->SetIdle();
      }
      break;
    case SwerveDriveState::kPose: {
      _target_fr_speeds.vx = _xPIDController.Calculate(GetPose().X(), dt);
      _target_fr_speeds.vy = _yPIDController.Calculate(GetPose().Y(), dt);
<<<<<<< HEAD
      _target_fr_speeds.omega =
          units::radians_per_second_t{_anglePIDController.Calculate(GetPose().Rotation().Radians().value())};
=======
      _target_fr_speeds.omega = units::radians_per_second_t{_anglePIDController.Calculate(GetPose().Rotation().Radians().value())};
>>>>>>> be5e35ad
    }
      [[fallthrough]];
    case SwerveDriveState::kFieldRelativeVelocity:
      _target_speed =
          _target_fr_speeds.ToChassisSpeeds(GetPose().Rotation().Radians());
      if (isRotateToMatchJoystick) {
<<<<<<< HEAD
        _target_speed.omega = units::radians_per_second_t{
            _anglePIDController.Calculate(GetPose().Rotation().Radians().value())};
=======
        _target_speed.omega = units::radians_per_second_t{_anglePIDController.Calculate(GetPose().Rotation().Radians().value())};
>>>>>>> be5e35ad
      }
      // _target_fr_speeds.vy.value() << std::endl;
      [[fallthrough]];
    case SwerveDriveState::kVelocity: {
      _table->GetEntry("Swerve module VX").SetDouble(_target_speed.vx.value());
      _table->GetEntry("Swerve module VY").SetDouble(_target_speed.vy.value());
      _table->GetEntry("Swerve module Omega").SetDouble(_target_speed.omega.value());
      if (_target_speed.omega.value() > 0) {
        // _modules[0].SetTurnOffsetForward();
        _modules[1].SetTurnOffsetForward();
      } else if (_target_speed.omega.value() < 0) {
        // _modules[0].SetTurnOffsetReverse();
        _modules[1].SetTurnOffsetReverse();
      } else {
        // _modules[0].TurnOffset();
        _modules[1].TurnOffset();
      }

      if (_target_speed.vx > 0_mps || _target_speed.vy > 0_mps) {
        _angle = _target_speed.omega * 1_s;
      }

<<<<<<< HEAD
      auto target_states = _kinematics.ToSwerveModuleStates(_target_speed);
      frc::ChassisSpeeds new_target_speed{_target_speed.vx, _target_speed.vy, -_target_speed.omega};
      auto new_target_states = _kinematics.ToSwerveModuleStates(new_target_speed);
      for (size_t i = 0; i < _modules.size(); i++) {
        if (i == 3) {
          _modules[i].SetPID(new_target_states[i].angle.Radians(), new_target_states[i].speed, dt);
        } else {
          _modules[i].SetPID(target_states[i].angle.Radians(), target_states[i].speed, dt);
          // target_states[i].angle.Radians().value() << std::endl;
        }

        // if (i == 2) {
        //   _modules[i].SetPID(new_target_states[i].angle.Radians(),
        //                     new_target_states[i].speed, dt);
        // }
=======
      bool init = false;

      frc::ChassisSpeeds new_target_speed {_target_speed.vx, _target_speed.vy, -_target_speed.omega};
      auto target_states = _kinematics.ToSwerveModuleStates(_target_speed);
      auto new_target_states = _kinematics.ToSwerveModuleStates(new_target_speed);
      for (size_t i = 0; i < _modules.size(); i++) {
        if (i == 0 || i == 2 || i == 1) {
          _modules[i].SetPID(new_target_states[i].angle.Radians(), new_target_states[i].speed, dt);
        } else {
          _modules[i].SetPID(target_states[i].angle.Radians(), target_states[i].speed, dt);
        }
>>>>>>> be5e35ad
      }
    } break;
    case SwerveDriveState::kIndividualTuning:
      _modules[_mod].SetPID(_angle, _speed, dt);
      break;

    case SwerveDriveState::kTuning:
      for (size_t i = 0; i < _modules.size(); i++) {
        _modules[i].SetPID(_angle, _speed, dt);
      }
      break;
    case SwerveDriveState::kXWheels:
      _modules[0].SetPID(45_deg, 0_mps, dt);
      _modules[1].SetPID(135_deg, 0_mps, dt);
      _modules[2].SetPID(225_deg, 0_mps, dt);
      _modules[3].SetPID(315_deg, 0_mps, dt);
      break;
    case SwerveDriveState::kFRVelocityRotationLock:
      _target_speed.vx = _xPIDController.Calculate(GetPose().X(), dt);
      _target_speed.vy = _yPIDController.Calculate(GetPose().Y(), dt);
<<<<<<< HEAD
      _target_speed.omega =
          units::radians_per_second_t{_anglePIDController.Calculate(GetPose().Rotation().Radians().value())};
      _target_speed = _requestedSpeeds.ToChassisSpeeds(GetPose().Rotation().Radians());
      auto target_states = _kinematics.ToSwerveModuleStates(_target_speed);
      for (size_t i = 0; i < _modules.size(); i++) {
        _modules[i].SetPID(target_states[i].angle.Radians(), target_states[i].speed, dt);
=======
      _target_speed.omega = units::radians_per_second_t{_anglePIDController.Calculate(GetPose().Rotation().Radians().value())};
      _target_speed =
          _requestedSpeeds.ToChassisSpeeds(GetPose().Rotation().Radians());
      auto target_states = _kinematics.ToSwerveModuleStates(_target_speed);
      for (size_t i = 0; i < _modules.size(); i++) {
        _modules[i].SetPID(target_states[i].angle.Radians(),
                           target_states[i].speed, dt);
>>>>>>> be5e35ad
      }
      break;
  }

  for (auto mod = _modules.begin(); mod < _modules.end(); mod++) {
    mod->OnUpdate(dt);
  }

  _poseEstimator.Update(
      _config.gyro->GetRotation2d(),
      wpi::array<frc::SwerveModulePosition, 4>{
          _modules[3].GetPosition(), _modules[0].GetPosition(),
          _modules[1].GetPosition(), _modules[2].GetPosition()});

  utils::WritePose2NT(_table->GetSubTable("estimatedPose"),
                      _poseEstimator.GetEstimatedPosition());
  _config.WriteNT(_table->GetSubTable("config"));
}

void SwerveDrive::SetXWheelState() {
  _state = SwerveDriveState::kXWheels;
}

void SwerveDrive::SetZeroing() {
  _state = SwerveDriveState::kZeroing;
}

void SwerveDrive::SetVoltageLimit(units::volt_t driveVoltageLimit) {
  for (auto mod : _modules) {
    mod.SetVoltageLimit(driveVoltageLimit);
  }
}

// double SwerveDrive::GetModuleCANPosition(int mod) {
//   return _modules[mod].GetCancoderPosition();
// }

void SwerveDrive::OnStart() {
  OnResetMode();

  _modules[0].OnStart();  // front left
  _modules[1].OnStart();  // front right
  _modules[2].OnStart();  // back right
  _modules[3].OnStart();  // back left
}

void SwerveDrive::OnResetMode() {
  _xPIDController.Reset();
  _yPIDController.Reset();
  _anglePIDController.Reset();
}

void SwerveDrive::RotateMatchJoystick(units::radian_t joystickAngle,
                                      FieldRelativeSpeeds speeds) {
  // _state = SwerveDriveState::kFRVelocityRotationLock;
  // _anglePIDController.SetSetpoint(joystickAngle);
  // _target_fr_speeds = speeds;
  _state = SwerveDriveState::kFieldRelativeVelocity;
  isRotateToMatchJoystick = true;
  _anglePIDController.SetSetpoint(joystickAngle.value());
  _target_fr_speeds = speeds;
}

void SwerveDrive::SetIdle() {
  _state = SwerveDriveState::kIdle;
}

void SwerveDrive::SetVelocity(frc::ChassisSpeeds speeds) {
  _state = SwerveDriveState::kVelocity;
  _target_speed = speeds;
}

void SwerveDrive::SetIsFieldRelative(bool value) {
  _isFieldRelative = value;
}
bool SwerveDrive::GetIsFieldRelative() {
  return _isFieldRelative;
}

void SwerveDrive::SetIndividualTuning(int mod, units::radian_t angle,
                                      units::meters_per_second_t speed) {
  _mod = mod;
  _angle = angle;
  _speed = speed;
  _state = SwerveDriveState::kIndividualTuning;
}

void SwerveDrive::SetTuning(units::radian_t angle,
                            units::meters_per_second_t speed) {
  _angle = angle;
  _speed = speed;
  _state = SwerveDriveState::kTuning;
}

void SwerveDrive::SetFieldRelativeVelocity(FieldRelativeSpeeds speeds) {
  _state = SwerveDriveState::kFieldRelativeVelocity;
  isRotateToMatchJoystick = false;
  _target_fr_speeds = speeds;
}

void SwerveDrive::SetPose(frc::Pose2d pose) {
  _state = SwerveDriveState::kPose;
  _anglePIDController.SetSetpoint(pose.Rotation().Radians().value());
  _xPIDController.SetSetpoint(pose.X());
  _yPIDController.SetSetpoint(pose.Y());
}

bool SwerveDrive::IsAtSetPose() {
  return /*_anglePIDController.IsStable()*/ true && _xPIDController.IsStable() &&
         _yPIDController.IsStable(0.05_m);
}

void SwerveDrive::ResetPose(frc::Pose2d pose) {
  _poseEstimator.ResetPosition(
      _config.gyro->GetRotation2d(),
      wpi::array<frc::SwerveModulePosition, 4>{
          _modules[0].GetPosition(), _modules[1].GetPosition(),
          _modules[2].GetPosition(), _modules[3].GetPosition()},
      pose);
}

frc::Pose2d SwerveDrive::GetPose() {
  return _poseEstimator.GetEstimatedPosition();
}

void SwerveDrive::AddVisionMeasurement(frc::Pose2d pose, units::second_t timestamp) {
  _poseEstimator.AddVisionMeasurement(pose, timestamp);
}
<<<<<<< HEAD

FieldRelativeSpeeds SwerveDrive::GetFieldRelativeSpeeds() {
  return _target_fr_speeds;
}

frc::ChassisSpeeds SwerveDrive::GetChassisSpeeds() {
  return _target_speed;
}

=======
>>>>>>> be5e35ad
}  // namespace drivetrain
}  // namespace wom<|MERGE_RESOLUTION|>--- conflicted
+++ resolved
@@ -5,32 +5,18 @@
 #include "drivetrain/SwerveDrive.h"
 
 #include <networktables/NetworkTableInstance.h>
-#include <units/angle.h>
 #include <units/math.h>
 #include <units/voltage.h>
-<<<<<<< HEAD
+#include <units/angle.h>
+
+#include "utils/Util.h"
+
+#include <iostream>
+#include <cmath>
+
+#include "frc/MathUtil.h"
 #include <wpi/sendable/SendableBuilder.h>
 #include <wpi/sendable/SendableRegistry.h>
-=======
-#include <units/angle.h>
-
-#include "utils/Util.h"
->>>>>>> be5e35ad
-
-#include <algorithm>
-#include <cmath>
-#include <iostream>
-#include <cmath>
-
-#include "frc/MathUtil.h"
-<<<<<<< HEAD
-#include "frc/kinematics/ChassisSpeeds.h"
-#include "utils/Util.h"
-#include "wpimath/MathShared.h"
-=======
-#include <wpi/sendable/SendableBuilder.h>
-#include <wpi/sendable/SendableRegistry.h>
->>>>>>> be5e35ad
 
 using namespace wom;
 
@@ -268,44 +254,23 @@
 }
 
 SwerveModule::SwerveModule(std::string path, SwerveModuleConfig config,
-<<<<<<< HEAD
-                           // SwerveModule::angle_pid_conf_t anglePID,
-                           SwerveModule::velocity_pid_conf_t velocityPID)
-    :  // _anglePIDController(path + "/pid/angle", anglePID),
-=======
                            //SwerveModule::angle_pid_conf_t anglePID,
                            SwerveModule::velocity_pid_conf_t velocityPID)
     : //_anglePIDController(path + "/pid/angle", anglePID),
->>>>>>> be5e35ad
       _anglePIDController{frc::PIDController(5, 0, 0, 0.005_s)},
       _config(config),
       _velocityPIDController(frc::PIDController(1.2, 0, 0, 0.005_s)),
       _table(nt::NetworkTableInstance::GetDefault().GetTable(path)) {
   // _anglePIDController.SetTolerance(360);
-<<<<<<< HEAD
-  _anglePIDController.EnableContinuousInput(0, (2 * 3.141592));
-  // _anglePIDController.EnableContinuousInput(-3.141592, (3.141592));
-  // _anglePIDController.EnableContinuousInput(0, (3.1415 * 2));
-  // _anglePIDController.EnableContinuousInput(0, (3.1415));
-  // _anglePIDController.SetWrap(0, 3.1415);
-=======
   // _anglePIDController.EnableContinuousInput(-3.1415, (2 * 3.1415));
   _anglePIDController.EnableContinuousInput(0, (2*3.1415));
->>>>>>> be5e35ad
 }
 
 void SwerveModule::OnStart() {
   // _offset = offset;
   // _config.canEncoder->SetPosition(units::turn_t{0});
   _anglePIDController.Reset();
-<<<<<<< HEAD
-  // _anglePIDController.EnableContinuousInput(-3.141592, 3.141592);
-  // _anglePIDController.EnableContinuousInput(-3.141592, (3.141592));
-  _anglePIDController.EnableContinuousInput(0, (2 * 3.141592));
-
-=======
   _anglePIDController.EnableContinuousInput(0, 2*3.14159);
->>>>>>> be5e35ad
   _velocityPIDController.Reset();
 }
 
@@ -320,24 +285,14 @@
       break;
     case SwerveModuleState::kPID: {
       auto feedforward = _config.driveMotor.motor.Voltage(
-<<<<<<< HEAD
-          0_Nm,
-          units::radians_per_second_t{_velocityPIDController.GetSetpoint() / _config.wheelRadius.value()});
-      // units::radian_t input = units::math::fmod(_config.turnMotor.encoder->GetEncoderPosition(), (2_rad
-      // * 3.1415));
-=======
           0_Nm, units::radians_per_second_t{
                     _velocityPIDController.GetSetpoint() / _config.wheelRadius.value()});
       // units::radian_t input = units::math::fmod(_config.turnMotor.encoder->GetEncoderPosition(), (2_rad * 3.1415));
->>>>>>> be5e35ad
       double input = _config.turnMotor.encoder->GetEncoderPosition().value();
       _table->GetEntry("/testing/GetEncoderPos").SetDouble(input);
       // _velocityPIDController.SetSetpoint(3);
 
-<<<<<<< HEAD
-=======
-
->>>>>>> be5e35ad
+
       driveVoltage = units::volt_t{_velocityPIDController.Calculate(GetSpeed().value())};
       // if (_turnOffset == TurnOffsetValues::forward) {
 
@@ -357,12 +312,8 @@
       std::cerr << "Case not handled" << std::endl;
   }
 
-<<<<<<< HEAD
-  units::newton_meter_t torqueLimit = 50_kg / 4 * _config.wheelRadius * _currentAccelerationLimit;
-=======
   units::newton_meter_t torqueLimit =
       50_kg / 4 * _config.wheelRadius * _currentAccelerationLimit;
->>>>>>> be5e35ad
   // units::volt_t voltageMax = _config.driveMotor.motor.Voltage(
   //     torqueLimit, _config.driveMotor.encoder->GetEncoderAngularVelocity());
   // units::volt_t voltageMin = _config.driveMotor.motor.Voltage(
@@ -441,10 +392,7 @@
                           units::second_t dt) {
   _state = SwerveModuleState::kPID;
 
-<<<<<<< HEAD
-=======
-
->>>>>>> be5e35ad
+
   // double diff = std::abs(_config.turnMotor.encoder->GetEncoderPosition().value() - angle.value());
   // _table->GetEntry("diff").SetDouble(diff);
   // if (std::abs(diff) > (3.14159/2)) {
@@ -453,65 +401,10 @@
   //   _anglePIDController.SetSetpoint(angle.value());
   //   _velocityPIDController.SetSetpoint(speed.value());
   // } else {
-<<<<<<< HEAD
-  //   _anglePIDController.SetSetpoint(angle.value());
-  //   _velocityPIDController.SetSetpoint(speed.value());
-  // }
-
-  // if (diff > (3.14159 / 2)) {
-  //   speed *= -1;
-  //   _anglePIDController.SetSetpoint((3.14159 - (angle.value() -
-  //   _config.turnMotor.encoder->GetEncoderPosition().value())));
-  //   _velocityPIDController.SetSetpoint(speed.value());
-  // } else {
-
-  // double setValue = 3.141592 - (angle.value() - _config.turnMotor.encoder->GetEncoderPosition().value());
-
-  // if (diff > (3.141592/2)) {
-  //   if (setValue < 0 ) {
-  //     _anglePIDController.SetSetpoint(0);
-  //     _velocityPIDController.SetSetpoint(-speed.value());
-  //   } else if ( setValue < (2 * 3)) {
-  //     _anglePIDController.SetSetpoint(2 * 3.141592  );
-  //     _velocityPIDController.SetSetpoint(-speed.value());
-  //   } else {
-  //     _anglePIDController.SetSetpoint(setValue);
-  //     _velocityPIDController.SetSetpoint(-speed.value());
-  //   }
-  // } else {
-  _anglePIDController.SetSetpoint(angle.value());
-  _velocityPIDController.SetSetpoint(speed.value());
-  // }
-
-  // double currentAngle = _config.turnMotor.encoder->GetEncoderPosition().value();
-  // double setpointAngle = closestAngle(currentAngle, _anglePIDController.GetSetpoint());
-  // double setpointAngleFlipped = closestAngle(currentAngle, _anglePIDController.GetSetpoint() + 3.1415);
-  // _table->GetEntry("/Setpoint angle: ").SetDouble(setpointAngle);
-  // _table->GetEntry("/Setpoint angle flipped: ").SetDouble(setpointAngleFlipped);
-  // if (std::abs(setpointAngle) <= std::abs(setpointAngleFlipped)) {
-  //   // _anglePIDController.SetGain(1.0);
-  //   _anglePIDController.SetSetpoint(currentAngle + setpointAngle);
-  //   _velocityPIDController.SetSetpoint(speed.value());
-  // } else {
-  //   // _anglePIDController.SetGain(-1.0);
-  //   _velocityPIDController.SetSetpoint(-speed.value());
-  //   _anglePIDController.SetSetpoint(currentAngle + setpointAngleFlipped);
-  // }
-}
-
-// double SwerveModule::closestAngle(double a, double b) {
-//   double dir = std::fmod(b, (3.1415 * 2)) - std::fmod(a, (2 * 3.1415));
-//   if (std::abs(dir) > 3.1415) {
-//     dir = -(((dir < 0) ? -1 : (dir > 0)) * 3.1415) + dir;
-//   }
-//   return dir;
-// }
-=======
     _anglePIDController.SetSetpoint(angle.value());
     _velocityPIDController.SetSetpoint(speed.value());
   // }
 }
->>>>>>> be5e35ad
 
 void SwerveModule::ModuleVectorHandler(frc::ChassisSpeeds speeds) {
   units::meters_per_second_t xVelocityComponent =
@@ -532,16 +425,10 @@
 }
 
 units::meters_per_second_t SwerveModule::GetSpeed() const {
-<<<<<<< HEAD
-  units::meters_per_second_t returnVal{_config.driveMotor.encoder->GetVelocityValue() *
-                                       _config.wheelRadius.value()};
-  return returnVal;
-=======
   units::meters_per_second_t returnVal{
     _config.driveMotor.encoder->GetVelocityValue() *
     _config.wheelRadius.value()};
     return returnVal;
->>>>>>> be5e35ad
 }
 
 units::meter_t SwerveModule::GetDistance() const {
@@ -565,16 +452,8 @@
 
 SwerveDrive::SwerveDrive(SwerveDriveConfig config, frc::Pose2d initialPose)
     : _config(config),
-<<<<<<< HEAD
-      // _kinematics(_config.modules[1].position, _config.modules[0].position,
-      //             _config.modules[2].position, _config.modules[3].position),
-
-      _kinematics(_config.modules[3].position /*1*/, _config.modules[0].position /*0*/,
-                  _config.modules[1].position /*2*/, _config.modules[2].position /*3*/),
-=======
       _kinematics(_config.modules[3].position, _config.modules[0].position,
                   _config.modules[1].position, _config.modules[2].position),
->>>>>>> be5e35ad
       _poseEstimator(
           _kinematics, frc::Rotation2d(0_deg),
           wpi::array<frc::SwerveModulePosition, 4>{
@@ -583,11 +462,7 @@
               frc::SwerveModulePosition{0_m, frc::Rotation2d{0_deg}},
               frc::SwerveModulePosition{0_m, frc::Rotation2d{0_deg}}},
           initialPose, _config.stateStdDevs, _config.visionMeasurementStdDevs),
-<<<<<<< HEAD
-      _anglePIDController{frc::PIDController(1, 0, 0)},
-=======
       _anglePIDController{PIDController(1, 0, 0)},
->>>>>>> be5e35ad
       _xPIDController(config.path + "/pid/x", _config.posePositionPID),
       _yPIDController(config.path + "/pid/y", _config.posePositionPID),
       _table(nt::NetworkTableInstance::GetDefault().GetTable(_config.path)) {
@@ -627,24 +502,14 @@
     case SwerveDriveState::kPose: {
       _target_fr_speeds.vx = _xPIDController.Calculate(GetPose().X(), dt);
       _target_fr_speeds.vy = _yPIDController.Calculate(GetPose().Y(), dt);
-<<<<<<< HEAD
-      _target_fr_speeds.omega =
-          units::radians_per_second_t{_anglePIDController.Calculate(GetPose().Rotation().Radians().value())};
-=======
       _target_fr_speeds.omega = units::radians_per_second_t{_anglePIDController.Calculate(GetPose().Rotation().Radians().value())};
->>>>>>> be5e35ad
     }
       [[fallthrough]];
     case SwerveDriveState::kFieldRelativeVelocity:
       _target_speed =
           _target_fr_speeds.ToChassisSpeeds(GetPose().Rotation().Radians());
       if (isRotateToMatchJoystick) {
-<<<<<<< HEAD
-        _target_speed.omega = units::radians_per_second_t{
-            _anglePIDController.Calculate(GetPose().Rotation().Radians().value())};
-=======
         _target_speed.omega = units::radians_per_second_t{_anglePIDController.Calculate(GetPose().Rotation().Radians().value())};
->>>>>>> be5e35ad
       }
       // _target_fr_speeds.vy.value() << std::endl;
       [[fallthrough]];
@@ -667,23 +532,6 @@
         _angle = _target_speed.omega * 1_s;
       }
 
-<<<<<<< HEAD
-      auto target_states = _kinematics.ToSwerveModuleStates(_target_speed);
-      frc::ChassisSpeeds new_target_speed{_target_speed.vx, _target_speed.vy, -_target_speed.omega};
-      auto new_target_states = _kinematics.ToSwerveModuleStates(new_target_speed);
-      for (size_t i = 0; i < _modules.size(); i++) {
-        if (i == 3) {
-          _modules[i].SetPID(new_target_states[i].angle.Radians(), new_target_states[i].speed, dt);
-        } else {
-          _modules[i].SetPID(target_states[i].angle.Radians(), target_states[i].speed, dt);
-          // target_states[i].angle.Radians().value() << std::endl;
-        }
-
-        // if (i == 2) {
-        //   _modules[i].SetPID(new_target_states[i].angle.Radians(),
-        //                     new_target_states[i].speed, dt);
-        // }
-=======
       bool init = false;
 
       frc::ChassisSpeeds new_target_speed {_target_speed.vx, _target_speed.vy, -_target_speed.omega};
@@ -695,7 +543,6 @@
         } else {
           _modules[i].SetPID(target_states[i].angle.Radians(), target_states[i].speed, dt);
         }
->>>>>>> be5e35ad
       }
     } break;
     case SwerveDriveState::kIndividualTuning:
@@ -716,14 +563,6 @@
     case SwerveDriveState::kFRVelocityRotationLock:
       _target_speed.vx = _xPIDController.Calculate(GetPose().X(), dt);
       _target_speed.vy = _yPIDController.Calculate(GetPose().Y(), dt);
-<<<<<<< HEAD
-      _target_speed.omega =
-          units::radians_per_second_t{_anglePIDController.Calculate(GetPose().Rotation().Radians().value())};
-      _target_speed = _requestedSpeeds.ToChassisSpeeds(GetPose().Rotation().Radians());
-      auto target_states = _kinematics.ToSwerveModuleStates(_target_speed);
-      for (size_t i = 0; i < _modules.size(); i++) {
-        _modules[i].SetPID(target_states[i].angle.Radians(), target_states[i].speed, dt);
-=======
       _target_speed.omega = units::radians_per_second_t{_anglePIDController.Calculate(GetPose().Rotation().Radians().value())};
       _target_speed =
           _requestedSpeeds.ToChassisSpeeds(GetPose().Rotation().Radians());
@@ -731,7 +570,6 @@
       for (size_t i = 0; i < _modules.size(); i++) {
         _modules[i].SetPID(target_states[i].angle.Radians(),
                            target_states[i].speed, dt);
->>>>>>> be5e35ad
       }
       break;
   }
@@ -860,17 +698,5 @@
 void SwerveDrive::AddVisionMeasurement(frc::Pose2d pose, units::second_t timestamp) {
   _poseEstimator.AddVisionMeasurement(pose, timestamp);
 }
-<<<<<<< HEAD
-
-FieldRelativeSpeeds SwerveDrive::GetFieldRelativeSpeeds() {
-  return _target_fr_speeds;
-}
-
-frc::ChassisSpeeds SwerveDrive::GetChassisSpeeds() {
-  return _target_speed;
-}
-
-=======
->>>>>>> be5e35ad
 }  // namespace drivetrain
 }  // namespace wom