--- conflicted
+++ resolved
@@ -45,11 +45,8 @@
   bool _intaking;
   bool _ejecting;
   bool _passing;
-<<<<<<< HEAD
   wom::PIDController<units::radians_per_second, units::volt> _pid;
   
-=======
 
->>>>>>> a9c619da
   std::shared_ptr<nt::NetworkTable> _table = nt::NetworkTableInstance::GetDefault().GetTable("Intake");
 };