// Copyright (c) 2023-2024 CurtinFRC
// Open Source Software, you can modify it according to the terms
// of the MIT License at the root of this project

#pragma once

#include <frc/XboxController.h>

#include <memory>

#include "Shooter.h"
#include "Wombat.h"

class ShooterManualControl : public behaviour::Behaviour {
 public:
  ShooterManualControl(Shooter* shooter, frc::XboxController* codriver);

  void OnTick(units::second_t dt) override;

 private:
  Shooter* _shooter;

  bool _rawControl = true;
<<<<<<< HEAD
};

class AutoShoot : public behaviour::Behaviour {
 public:
  explicit AutoShoot(Shooter* shooter, units::volt_t shooterVolt);
  void OnTick(units::second_t dt) override;

 private:
  Shooter* _shooter;
=======
  std::shared_ptr<nt::NetworkTable> table =
      nt::NetworkTableInstance::GetDefault().GetTable("Shooter Behaviour");
  frc::XboxController* _codriver;
>>>>>>> 0bd9a811
};<|MERGE_RESOLUTION|>--- conflicted
+++ resolved
@@ -21,7 +21,9 @@
   Shooter* _shooter;
 
   bool _rawControl = true;
-<<<<<<< HEAD
+  std::shared_ptr<nt::NetworkTable> table =
+      nt::NetworkTableInstance::GetDefault().GetTable("Shooter Behaviour");
+  frc::XboxController* _codriver;
 };
 
 class AutoShoot : public behaviour::Behaviour {
@@ -31,9 +33,4 @@
 
  private:
   Shooter* _shooter;
-=======
-  std::shared_ptr<nt::NetworkTable> table =
-      nt::NetworkTableInstance::GetDefault().GetTable("Shooter Behaviour");
-  frc::XboxController* _codriver;
->>>>>>> 0bd9a811
 };