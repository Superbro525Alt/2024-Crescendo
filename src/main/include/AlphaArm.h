// Copyright (c) 2023-2024 CurtinFRC
// Open Source Software, you can modify it according to the terms
// of the MIT License at the root of this project

#pragma once
#include <frc/DigitalInput.h>
<<<<<<< HEAD
#include <frc/DutyCycleEncoder.h>
#include <frc/controller/PIDController.h>
#include <units/angular_velocity.h>
=======
#include <frc/controller/PIDController.h>
#include <units/angle.h>
#include <units/voltage.h>
>>>>>>> 6dc7b680

#include <memory>
#include <string>

#include "Wombat.h"
#include "utils/PID.h"

struct AlphaArmConfig {
  wom::Gearbox alphaArmGearbox;
  // wom::Gearbox wristGearbox;
  // wom::DutyCycleEncoder* armEncoder;
  // wom::CANSparkMaxEncoder* armEncoder;
  wom::utils::PIDConfig<units::radian, units::volt> pidConfigA;
  // wom::utils::PIDConfig<units::radians_per_second, units::volt> velocityConfig;
  std::string path;
<<<<<<< HEAD
  // void WriteNT(std::shared_ptr<nt::NetworkTable> table);
=======
  // Vision *vision;
>>>>>>> 6dc7b680
};

enum class AlphaArmState {
  kIdle,
  kIntakeAngle,
  kAmpAngle,
  kSpeakerAngle,
  kStowed,
  kRaw
  // kForwardWrist,
  // kReverseWrist,
};

class AlphaArm : public ::behaviour::HasBehaviour {
 public:
<<<<<<< HEAD
  explicit AlphaArm(AlphaArmConfig config);
=======
  explicit AlphaArm(AlphaArmConfig* config);
>>>>>>> 6dc7b680

  void OnStart();
  void OnUpdate(units::second_t dt);
  void SetArmRaw(units::volt_t voltage);
  void SetState(AlphaArmState state);
<<<<<<< HEAD
  void setControllerRaw(units::volt_t);
  // void setGoal(units::radians_per_second_t);
  void SetGoal(units::radian_t);
  double GetArmEncoder();
  AlphaArmConfig GetConfig();
  std::shared_ptr<nt::NetworkTable> table = nt::NetworkTableInstance::GetDefault().GetTable("AlphaArm");
  // units::radians_per_second_t goal;
  // double goal;

  // frc::DutyCycleEncoder armEncoder{12};
  // void SetRaw(units::volt_t voltage);
=======
  void SetControllerRaw(units::volt_t voltage);
  void SetGoal(double goal);
  void OnStart();
  AlphaArmConfig GetConfig();  //{ return _config; }
  frc::PIDController GetPID();
>>>>>>> 6dc7b680

 private:
  // frc::PIDController _pidFRC;
  wom::utils::PIDController<units::radian, units::volt> _pidWom;
  // wom::utils::PIDController<units::radians_per_second, units::volt> _velocityPID;

<<<<<<< HEAD
=======
  AlphaArmConfig* _config;
  wom::vision::Limelight* _vision;
  AlphaArmState _state = AlphaArmState::kIdle;
  // wom::utils::PIDController<units::degree, units::volt> _alphaArmPID;
  // frc::DutyCycleEncoder armEncoder{4};
  frc::PIDController _pidArm;
  frc::PIDController _pidArmStates;
  frc::PIDController _pidIntakeState;
>>>>>>> 6dc7b680
  std::shared_ptr<nt::NetworkTable> _table = nt::NetworkTableInstance::GetDefault().GetTable("AlphaArm");
  AlphaArmConfig _config;
  AlphaArmState _state = AlphaArmState::kIdle;
  units::radian_t _goal;
  units::volt_t _setAlphaArmVoltage = 0_V;
  units::volt_t _setWristVoltage = 0_V;

  units::volt_t _rawArmVoltage = 0_V;
<<<<<<< HEAD
  units::volt_t _rawWristVoltage = 0_V;
  // units::radiant_t maxAngle = 1_radian_t;

  units::radian_t _encoderSetpoint = 0_rad;
  units::volt_t _controlledRawVoltage = 0_V;
  units::radian_t _startingPos = 0_rad;

  std::string _stateName = "Default";
  bool started = false;
=======
  units::volt_t _testRawVoltage = 3_V;
  double _goal = 0;
>>>>>>> 6dc7b680
};<|MERGE_RESOLUTION|>--- conflicted
+++ resolved
@@ -4,15 +4,9 @@
 
 #pragma once
 #include <frc/DigitalInput.h>
-<<<<<<< HEAD
-#include <frc/DutyCycleEncoder.h>
-#include <frc/controller/PIDController.h>
-#include <units/angular_velocity.h>
-=======
 #include <frc/controller/PIDController.h>
 #include <units/angle.h>
 #include <units/voltage.h>
->>>>>>> 6dc7b680
 
 #include <memory>
 #include <string>
@@ -28,11 +22,7 @@
   wom::utils::PIDConfig<units::radian, units::volt> pidConfigA;
   // wom::utils::PIDConfig<units::radians_per_second, units::volt> velocityConfig;
   std::string path;
-<<<<<<< HEAD
-  // void WriteNT(std::shared_ptr<nt::NetworkTable> table);
-=======
   // Vision *vision;
->>>>>>> 6dc7b680
 };
 
 enum class AlphaArmState {
@@ -48,43 +38,23 @@
 
 class AlphaArm : public ::behaviour::HasBehaviour {
  public:
-<<<<<<< HEAD
-  explicit AlphaArm(AlphaArmConfig config);
-=======
   explicit AlphaArm(AlphaArmConfig* config);
->>>>>>> 6dc7b680
 
   void OnStart();
   void OnUpdate(units::second_t dt);
   void SetArmRaw(units::volt_t voltage);
   void SetState(AlphaArmState state);
-<<<<<<< HEAD
-  void setControllerRaw(units::volt_t);
-  // void setGoal(units::radians_per_second_t);
-  void SetGoal(units::radian_t);
-  double GetArmEncoder();
-  AlphaArmConfig GetConfig();
-  std::shared_ptr<nt::NetworkTable> table = nt::NetworkTableInstance::GetDefault().GetTable("AlphaArm");
-  // units::radians_per_second_t goal;
-  // double goal;
-
-  // frc::DutyCycleEncoder armEncoder{12};
-  // void SetRaw(units::volt_t voltage);
-=======
   void SetControllerRaw(units::volt_t voltage);
   void SetGoal(double goal);
   void OnStart();
   AlphaArmConfig GetConfig();  //{ return _config; }
   frc::PIDController GetPID();
->>>>>>> 6dc7b680
 
  private:
   // frc::PIDController _pidFRC;
   wom::utils::PIDController<units::radian, units::volt> _pidWom;
   // wom::utils::PIDController<units::radians_per_second, units::volt> _velocityPID;
 
-<<<<<<< HEAD
-=======
   AlphaArmConfig* _config;
   wom::vision::Limelight* _vision;
   AlphaArmState _state = AlphaArmState::kIdle;
@@ -93,7 +63,6 @@
   frc::PIDController _pidArm;
   frc::PIDController _pidArmStates;
   frc::PIDController _pidIntakeState;
->>>>>>> 6dc7b680
   std::shared_ptr<nt::NetworkTable> _table = nt::NetworkTableInstance::GetDefault().GetTable("AlphaArm");
   AlphaArmConfig _config;
   AlphaArmState _state = AlphaArmState::kIdle;
@@ -102,18 +71,6 @@
   units::volt_t _setWristVoltage = 0_V;
 
   units::volt_t _rawArmVoltage = 0_V;
-<<<<<<< HEAD
-  units::volt_t _rawWristVoltage = 0_V;
-  // units::radiant_t maxAngle = 1_radian_t;
-
-  units::radian_t _encoderSetpoint = 0_rad;
-  units::volt_t _controlledRawVoltage = 0_V;
-  units::radian_t _startingPos = 0_rad;
-
-  std::string _stateName = "Default";
-  bool started = false;
-=======
   units::volt_t _testRawVoltage = 3_V;
   double _goal = 0;
->>>>>>> 6dc7b680
 };