--- conflicted
+++ resolved
@@ -31,6 +31,8 @@
   kHoldAngle,
   kVisionAngle,
   kStowed,
+  kClimbAngle,
+  kClimbed,
   kRaw
 };
 
@@ -51,17 +53,14 @@
   // units::radian_t CalcTargetAngle();
 
   AlphaArmConfig *_config;
-<<<<<<< HEAD
   // wom::vision::Limelight* _vision;
-=======
-  wom::vision::Limelight* _vision;
->>>>>>> 6c9d8801
   AlphaArmState _state = AlphaArmState::kIdle;
   //wom::utils::PIDController<units::degree, units::volt> _alphaArmPID;
   //frc::DutyCycleEncoder armEncoder{4};
   frc::PIDController _pidArm;
   frc::PIDController _pidArmStates;
   frc::PIDController _pidIntakeState;
+  frc::PIDController _pidClimberStates;
   std::shared_ptr<nt::NetworkTable> _table = nt::NetworkTableInstance::GetDefault().GetTable("AlphaArm");
   units::volt_t _setAlphaArmVoltage = 0_V;
 
