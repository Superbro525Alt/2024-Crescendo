--- conflicted
+++ resolved
@@ -3,16 +3,12 @@
 // of the MIT License at the root of this project
 
 #pragma once
-<<<<<<< HEAD
-#include "Wombat.h"
-=======
->>>>>>> ac6ce9b7
 #include <frc/DigitalInput.h>
 
 #include <memory>
 #include <string>
 
-#include "wombat.h"
+#include "Wombat.h"
 
 struct MagConfig {
   wom::Gearbox magGearbox;
