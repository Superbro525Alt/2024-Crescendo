// Copyright (c) 2023-2024 CurtinFRC
// Open Source Software, you can modify it according to the terms
// of the MIT License at the root of this project

#pragma once
// #include <frc/Encoder.h>
#include <frc/TimedRobot.h>
#include <frc/Timer.h>
#include <frc/event/EventLoop.h>
#include <frc/simulation/DifferentialDrivetrainSim.h>
#include <frc/simulation/EncoderSim.h>
#include <frc/smartdashboard/Field2d.h>
#include <frc/smartdashboard/SendableChooser.h>
#include <frc/smartdashboard/SmartDashboard.h>
#include <networktables/DoubleTopic.h>
#include <networktables/NetworkTable.h>
#include <networktables/NetworkTableInstance.h>

#include <string>
#include <vector>

#include "AlphaArm.h"
#include "AlphaArmBehaviour.h"
<<<<<<< HEAD
#include "Intake.h"
#include "IntakeBehaviour.h"
=======
>>>>>>> 06befeaa
#include "RobotMap.h"
#include "Wombat.h"
#include "subsystems/Arm.h"
#include "vision/Vision.h"

class Robot : public frc::TimedRobot {
 public:
  void TestInit() override;
  void TestPeriodic() override;
  void RobotInit() override;
  void RobotPeriodic() override;
  void AutonomousInit() override;
  void AutonomousPeriodic() override;
  void TeleopInit() override;
  void TeleopPeriodic() override;
  void DisabledInit() override;
  void DisabledPeriodic() override;
  void SimulationInit() override;
  void SimulationPeriodic() override;

 private:
  RobotMap robotmap;
  wom::BehaviourScheduler* sched;
  frc::EventLoop loop;
  //Shooter* shooter;

<<<<<<< HEAD
  frc::Field2d field;
  frc::Timer timer;
=======
  // Intake* intake;
  frc::SendableChooser<std::string> m_chooser;

  // frc::Field2d m_field;

  // frc::Timer simulation_timer;

>>>>>>> 06befeaa
  frc::SendableChooser<std::string> m_path_chooser;

  wom::SwerveDrive* _swerveDrive;

<<<<<<< HEAD
  AlphaArm* alphaArm;
  Intake* intake;
  Shooter* shooter;

  Vision* _vision;

  frc::SendableChooser<std::string> m_chooser;
  const std::string kTaxi = "kTaxi";
  const std::string kAutoTest = "kAutoTest";
  const std::string kQuadrupleClose = "kQuadrupleClose";
  const std::string kQuadrupleFar = "kQuadrupleFar";
  const std::string kQuadrupleCloseDoubleFar = "kQuadrupleCloseDoubleFar";
  const std::string kQuadrupleCloseSingleFar = "kQuadrupleCloseSingleFar";
  std::string m_autoSelected;

  std::string defaultAuto = "kTaxi";
  std::vector<std::string> autoOptions = {
      kTaxi, kAutoTest, kQuadrupleClose, kQuadrupleFar, kQuadrupleCloseDoubleFar, kQuadrupleCloseSingleFar,
  };
  // Intake* intake;
};
=======
  // rev::CANSparkMax testMotorUp{1, rev::CANSparkMax::MotorType::kBrushless};
  // rev::CANSparkMax testMotorDown{6, rev::CANSparkMax::MotorType::kBrushless};
 // frc::XboxController testdriver = frc::XboxController(1);
  AlphaArm* alphaArm;


  // ctre::phoenix6::hardware::TalonFX *frontLeft;
  // ctre::phoenix6::hardware::TalonFX *frontRight;
  // ctre::phoenix6::hardware::TalonFX *backLeft;
  // ctre::phoenix6::hardware::TalonFX *backRight;

  //wom::SwerveDrive* _swerveDrive;


  //ctre::phoenix6::hardware::TalonFX *frontLeft;
  // ctre::phoenix6::hardware::TalonFX *frontRight;
  // ctre::phoenix6::hardware::TalonFX *backLeft;
  // ctre::phoenix6::hardware::TalonFX *backRight;
};
>>>>>>> 06befeaa
<|MERGE_RESOLUTION|>--- conflicted
+++ resolved
@@ -21,11 +21,6 @@
 
 #include "AlphaArm.h"
 #include "AlphaArmBehaviour.h"
-<<<<<<< HEAD
-#include "Intake.h"
-#include "IntakeBehaviour.h"
-=======
->>>>>>> 06befeaa
 #include "RobotMap.h"
 #include "Wombat.h"
 #include "subsystems/Arm.h"
@@ -52,10 +47,6 @@
   frc::EventLoop loop;
   //Shooter* shooter;
 
-<<<<<<< HEAD
-  frc::Field2d field;
-  frc::Timer timer;
-=======
   // Intake* intake;
   frc::SendableChooser<std::string> m_chooser;
 
@@ -63,34 +54,10 @@
 
   // frc::Timer simulation_timer;
 
->>>>>>> 06befeaa
   frc::SendableChooser<std::string> m_path_chooser;
 
   wom::SwerveDrive* _swerveDrive;
 
-<<<<<<< HEAD
-  AlphaArm* alphaArm;
-  Intake* intake;
-  Shooter* shooter;
-
-  Vision* _vision;
-
-  frc::SendableChooser<std::string> m_chooser;
-  const std::string kTaxi = "kTaxi";
-  const std::string kAutoTest = "kAutoTest";
-  const std::string kQuadrupleClose = "kQuadrupleClose";
-  const std::string kQuadrupleFar = "kQuadrupleFar";
-  const std::string kQuadrupleCloseDoubleFar = "kQuadrupleCloseDoubleFar";
-  const std::string kQuadrupleCloseSingleFar = "kQuadrupleCloseSingleFar";
-  std::string m_autoSelected;
-
-  std::string defaultAuto = "kTaxi";
-  std::vector<std::string> autoOptions = {
-      kTaxi, kAutoTest, kQuadrupleClose, kQuadrupleFar, kQuadrupleCloseDoubleFar, kQuadrupleCloseSingleFar,
-  };
-  // Intake* intake;
-};
-=======
   // rev::CANSparkMax testMotorUp{1, rev::CANSparkMax::MotorType::kBrushless};
   // rev::CANSparkMax testMotorDown{6, rev::CANSparkMax::MotorType::kBrushless};
  // frc::XboxController testdriver = frc::XboxController(1);
@@ -110,4 +77,3 @@
   // ctre::phoenix6::hardware::TalonFX *backLeft;
   // ctre::phoenix6::hardware::TalonFX *backRight;
 };
->>>>>>> 06befeaa
