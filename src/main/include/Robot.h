// Copyright (c) 2023-2024 CurtinFRC
// Open Source Software, you can modify it according to the terms
// of the MIT License at the root of this project

#pragma once
// #include <frc/Encoder.h>
#include <frc/TimedRobot.h>
#include <frc/Timer.h>
#include <frc/event/EventLoop.h>
#include <frc/simulation/DifferentialDrivetrainSim.h>
#include <frc/simulation/EncoderSim.h>
#include <frc/smartdashboard/Field2d.h>
#include <frc/smartdashboard/SendableChooser.h>
#include <frc/smartdashboard/SmartDashboard.h>
#include <networktables/DoubleTopic.h>
#include <networktables/NetworkTable.h>
#include <networktables/NetworkTableInstance.h>

#include <string>

<<<<<<< HEAD
#include "Behaviours/ClimberBehaviour.h"
=======
#include "AlphaArm.h"
#include "AlphaArmBehaviour.h"
>>>>>>> 00456825
#include "RobotMap.h"
#include "Wombat.h"
#include "behaviours/MagBehaviour.h"

class Robot : public frc::TimedRobot {
 public:
  void TestInit() override;
  void TestPeriodic() override;
  void RobotInit() override;
  void RobotPeriodic() override;
  void AutonomousInit() override;
  void AutonomousPeriodic() override;
  void TeleopInit() override;
  void TeleopPeriodic() override;
  void DisabledInit() override;
  void DisabledPeriodic() override;
  void SimulationInit() override;
  void SimulationPeriodic() override;

 private:
<<<<<<< HEAD
  behaviour::BehaviourScheduler* sched;

  RobotMap robotmap;

  frc::EventLoop loop;
  frc::SendableChooser<std::string> m_chooser;
  frc::Field2d m_field;
  frc::Timer simulation_timer;
  frc::SendableChooser<std::string> m_path_chooser;

  wom::SwerveDrive* _swerveDrive;
  Climber* climber;
 // Mag* mag;
};
=======
  RobotMap robotmap;
  wom::BehaviourScheduler* sched;
  frc::EventLoop loop;
  //Shooter* shooter;

  // Intake* intake;
  // frc::SendableChooser<std::string> m_chooser;

  // frc::Field2d m_field;

  // frc::Timer simulation_timer;

  // frc::SendableChooser<std::string> m_path_chooser;

  //wom::SwerveDrive* _swerveDrive;

  // rev::CANSparkMax testMotorUp{1, rev::CANSparkMax::MotorType::kBrushless};
  // rev::CANSparkMax testMotorDown{6, rev::CANSparkMax::MotorType::kBrushless};
 // frc::XboxController testdriver = frc::XboxController(1);
  AlphaArm* alphaArm;


  // ctre::phoenix6::hardware::TalonFX *frontLeft;
  // ctre::phoenix6::hardware::TalonFX *frontRight;
  // ctre::phoenix6::hardware::TalonFX *backLeft;
  // ctre::phoenix6::hardware::TalonFX *backRight;

  //wom::SwerveDrive* _swerveDrive;


  //ctre::phoenix6::hardware::TalonFX *frontLeft;
  // ctre::phoenix6::hardware::TalonFX *frontRight;
  // ctre::phoenix6::hardware::TalonFX *backLeft;
  // ctre::phoenix6::hardware::TalonFX *backRight;
};
>>>>>>> 00456825
<|MERGE_RESOLUTION|>--- conflicted
+++ resolved
@@ -18,15 +18,11 @@
 
 #include <string>
 
-<<<<<<< HEAD
 #include "Behaviours/ClimberBehaviour.h"
-=======
 #include "AlphaArm.h"
 #include "AlphaArmBehaviour.h"
->>>>>>> 00456825
 #include "RobotMap.h"
 #include "Wombat.h"
-#include "behaviours/MagBehaviour.h"
 
 class Robot : public frc::TimedRobot {
  public:
@@ -44,10 +40,8 @@
   void SimulationPeriodic() override;
 
  private:
-<<<<<<< HEAD
   behaviour::BehaviourScheduler* sched;
 
-  RobotMap robotmap;
 
   frc::EventLoop loop;
   frc::SendableChooser<std::string> m_chooser;
@@ -58,8 +52,6 @@
   wom::SwerveDrive* _swerveDrive;
   Climber* climber;
  // Mag* mag;
-};
-=======
   RobotMap robotmap;
   wom::BehaviourScheduler* sched;
   frc::EventLoop loop;
@@ -95,4 +87,3 @@
   // ctre::phoenix6::hardware::TalonFX *backLeft;
   // ctre::phoenix6::hardware::TalonFX *backRight;
 };
->>>>>>> 00456825
