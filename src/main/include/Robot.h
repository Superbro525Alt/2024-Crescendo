// Copyright (c) 2023-2024 CurtinFRC
// Open Source Software, you can modify it according to the terms
// of the MIT License at the root of this project

#pragma once
#include <frc/Encoder.h>
#include <frc/TimedRobot.h>
#include <frc/Timer.h>
#include <frc/event/EventLoop.h>
#include <frc/simulation/DifferentialDrivetrainSim.h>
#include <frc/simulation/EncoderSim.h>
#include <frc/smartdashboard/Field2d.h>
#include <frc/smartdashboard/SendableChooser.h>
#include <frc/smartdashboard/SmartDashboard.h>
#include <networktables/DoubleTopic.h>
#include <networktables/NetworkTable.h>
#include <networktables/NetworkTableInstance.h>

#include <string>

<<<<<<< HEAD
#include "Climber.h"
#include "Mag.h"
#include "Behaviours/ClimberBehaviour.h"
#include "Behaviours/MagBehaviour.h"
=======
#include "AlphaArm.h"
#include "AlphaArmBehaviour.h"
#include "Intake.h"
#include "IntakeBehaviour.h"
>>>>>>> cc34736f
#include "RobotMap.h"
#include "Shooter.h"
#include "ShooterBehaviour.h"
#include "Wombat.h"

class Robot : public frc::TimedRobot {
 public:
  void TestInit() override;
  void TestPeriodic() override;
  void RobotInit() override;
  void RobotPeriodic() override;
  void AutonomousInit() override;
  void AutonomousPeriodic() override;
  void TeleopInit() override;
  void TeleopPeriodic() override;
  void DisabledInit() override;
  void DisabledPeriodic() override;

 private:
<<<<<<< HEAD
  behaviour::BehaviourScheduler* sched;

  RobotMap robotmap;

  frc::EventLoop loop;
=======
  RobotMap robotmap;
  wom::BehaviourScheduler* sched;
  frc::EventLoop loop;
  Shooter* shooter;

  Intake* intake;
>>>>>>> cc34736f
  frc::SendableChooser<std::string> m_chooser;
  frc::Field2d m_field;
  frc::Timer simulation_timer;
  frc::SendableChooser<std::string> m_path_chooser;

  wom::SwerveDrive* _swerveDrive;

<<<<<<< HEAD
  Mag* mag;
  Climber* climber;
=======
  AlphaArm* alphaArm;

  // ctre::phoenix6::hardware::TalonFX *frontLeft;
  // ctre::phoenix6::hardware::TalonFX *frontRight;
  // ctre::phoenix6::hardware::TalonFX *backLeft;
  // ctre::phoenix6::hardware::TalonFX *backRight;
>>>>>>> cc34736f
};<|MERGE_RESOLUTION|>--- conflicted
+++ resolved
@@ -18,17 +18,10 @@
 
 #include <string>
 
-<<<<<<< HEAD
-#include "Climber.h"
-#include "Mag.h"
-#include "Behaviours/ClimberBehaviour.h"
-#include "Behaviours/MagBehaviour.h"
-=======
 #include "AlphaArm.h"
 #include "AlphaArmBehaviour.h"
 #include "Intake.h"
 #include "IntakeBehaviour.h"
->>>>>>> cc34736f
 #include "RobotMap.h"
 #include "Shooter.h"
 #include "ShooterBehaviour.h"
@@ -48,20 +41,12 @@
   void DisabledPeriodic() override;
 
  private:
-<<<<<<< HEAD
-  behaviour::BehaviourScheduler* sched;
-
-  RobotMap robotmap;
-
-  frc::EventLoop loop;
-=======
   RobotMap robotmap;
   wom::BehaviourScheduler* sched;
   frc::EventLoop loop;
   Shooter* shooter;
 
   Intake* intake;
->>>>>>> cc34736f
   frc::SendableChooser<std::string> m_chooser;
   frc::Field2d m_field;
   frc::Timer simulation_timer;
@@ -69,15 +54,10 @@
 
   wom::SwerveDrive* _swerveDrive;
 
-<<<<<<< HEAD
-  Mag* mag;
-  Climber* climber;
-=======
   AlphaArm* alphaArm;
 
   // ctre::phoenix6::hardware::TalonFX *frontLeft;
   // ctre::phoenix6::hardware::TalonFX *frontRight;
   // ctre::phoenix6::hardware::TalonFX *backLeft;
   // ctre::phoenix6::hardware::TalonFX *backRight;
->>>>>>> cc34736f
 };