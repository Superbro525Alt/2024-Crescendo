// Copyright (c) 2023-2024 CurtinFRC
// Open Source Software, you can modify it according to the terms
// of the MIT License at the root of this project

#pragma once
#include <frc/Encoder.h>
#include <frc/TimedRobot.h>
#include <frc/Timer.h>
#include <frc/event/EventLoop.h>
#include <frc/simulation/DifferentialDrivetrainSim.h>
#include <frc/simulation/EncoderSim.h>
#include <frc/smartdashboard/Field2d.h>
#include <frc/smartdashboard/SendableChooser.h>
#include <frc/smartdashboard/SmartDashboard.h>
#include <networktables/DoubleTopic.h>
#include <networktables/NetworkTable.h>
#include <networktables/NetworkTableInstance.h>

#include <string>
#include <vector>

#include "AlphaArm.h"
#include "AlphaArmBehaviour.h"
#include "Intake.h"
#include "IntakeBehaviour.h"
<<<<<<< HEAD
=======
#include "LED.h"
>>>>>>> a08258fa
#include "RobotMap.h"
#include "Shooter.h"
#include "ShooterBehaviour.h"
#include "Wombat.h"
#include "subsystems/Arm.h"
#include "vision/Vision.h"

class Robot : public frc::TimedRobot {
 public:
  void TestInit() override;
  void TestPeriodic() override;
  void RobotInit() override;
  void RobotPeriodic() override;
  void AutonomousInit() override;
  void AutonomousPeriodic() override;
  void TeleopInit() override;
  void TeleopPeriodic() override;
  void DisabledInit() override;
  void DisabledPeriodic() override;

 private:
  RobotMap robotmap;
  wom::BehaviourScheduler* sched;
  frc::EventLoop loop;
  // Shooter* shooter;

<<<<<<< HEAD
  frc::Field2d field;
  frc::Timer timer;
  frc::SendableChooser<std::string> m_path_chooser;
=======
  // Intake* intake;
  frc::SendableChooser<std::string> m_chooser;
>>>>>>> a08258fa

  wom::SwerveDrive* _swerveDrive;

  AlphaArm* alphaArm;
  Intake* intake;
  Shooter* shooter;

  Vision* _vision;

<<<<<<< HEAD
  frc::SendableChooser<std::string> m_chooser;
  const std::string kTaxi = "kTaxi";
  const std::string kAutoTest = "kAutoTest";
  const std::string kQuadrupleClose = "kQuadrupleClose";
  const std::string kQuadrupleFar = "kQuadrupleFar";
  const std::string kQuadrupleCloseDoubleFar = "kQuadrupleCloseDoubleFar";
  const std::string kQuadrupleCloseSingleFar = "kQuadrupleCloseSingleFar";
  std::string m_autoSelected;

  std::string defaultAuto = "kTaxi";
  std::vector<std::string> autoOptions = {
      kTaxi, kAutoTest, kQuadrupleClose, kQuadrupleFar, kQuadrupleCloseDoubleFar, kQuadrupleCloseSingleFar,
  };
  // Intake* intake;
=======
  wom::SwerveDrive* _swerveDrive;
  // AlphaArm* alphaArm;

  ctre::phoenix6::hardware::TalonFX* frontLeft;
  // AlphaArm *alphaArm;

  LED* _led;

  // ctre::phoenix6::hardware::TalonFX *frontLeft;
  // ctre::phoenix6::hardware::TalonFX *frontRight;
  // ctre::phoenix6::hardware::TalonFX *backLeft;
  // ctre::phoenix6::hardware::TalonFX *backRight;
>>>>>>> a08258fa
};<|MERGE_RESOLUTION|>--- conflicted
+++ resolved
@@ -23,10 +23,7 @@
 #include "AlphaArmBehaviour.h"
 #include "Intake.h"
 #include "IntakeBehaviour.h"
-<<<<<<< HEAD
-=======
 #include "LED.h"
->>>>>>> a08258fa
 #include "RobotMap.h"
 #include "Shooter.h"
 #include "ShooterBehaviour.h"
@@ -53,14 +50,8 @@
   frc::EventLoop loop;
   // Shooter* shooter;
 
-<<<<<<< HEAD
-  frc::Field2d field;
-  frc::Timer timer;
-  frc::SendableChooser<std::string> m_path_chooser;
-=======
   // Intake* intake;
   frc::SendableChooser<std::string> m_chooser;
->>>>>>> a08258fa
 
   wom::SwerveDrive* _swerveDrive;
 
@@ -70,22 +61,6 @@
 
   Vision* _vision;
 
-<<<<<<< HEAD
-  frc::SendableChooser<std::string> m_chooser;
-  const std::string kTaxi = "kTaxi";
-  const std::string kAutoTest = "kAutoTest";
-  const std::string kQuadrupleClose = "kQuadrupleClose";
-  const std::string kQuadrupleFar = "kQuadrupleFar";
-  const std::string kQuadrupleCloseDoubleFar = "kQuadrupleCloseDoubleFar";
-  const std::string kQuadrupleCloseSingleFar = "kQuadrupleCloseSingleFar";
-  std::string m_autoSelected;
-
-  std::string defaultAuto = "kTaxi";
-  std::vector<std::string> autoOptions = {
-      kTaxi, kAutoTest, kQuadrupleClose, kQuadrupleFar, kQuadrupleCloseDoubleFar, kQuadrupleCloseSingleFar,
-  };
-  // Intake* intake;
-=======
   wom::SwerveDrive* _swerveDrive;
   // AlphaArm* alphaArm;
 
@@ -98,5 +73,4 @@
   // ctre::phoenix6::hardware::TalonFX *frontRight;
   // ctre::phoenix6::hardware::TalonFX *backLeft;
   // ctre::phoenix6::hardware::TalonFX *backRight;
->>>>>>> a08258fa
 };