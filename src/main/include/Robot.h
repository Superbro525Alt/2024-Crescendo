// Copyright (c) 2023-2024 CurtinFRC
// Open Source Software, you can modify it according to the terms
// of the MIT License at the root of this project

#pragma once
<<<<<<< HEAD
#include <frc/Encoder.h>
=======
>>>>>>> 6dc7b680
#include <frc/TimedRobot.h>
#include <frc/Timer.h>
#include <frc/event/EventLoop.h>
#include <frc/simulation/DifferentialDrivetrainSim.h>
#include <frc/simulation/EncoderSim.h>
#include <frc/smartdashboard/Field2d.h>
#include <frc/smartdashboard/SendableChooser.h>
#include <frc/smartdashboard/SmartDashboard.h>
#include <networktables/DoubleTopic.h>
#include <networktables/NetworkTable.h>
#include <networktables/NetworkTableInstance.h>

#include <string>
#include <vector>

#include "AlphaArm.h"
#include "AlphaArmBehaviour.h"
#include "Intake.h"
#include "IntakeBehaviour.h"
#include "RobotMap.h"
#include "Shooter.h"
#include "ShooterBehaviour.h"
#include "Wombat.h"
#include "subsystems/Arm.h"
#include "vision/Vision.h"

class Robot : public frc::TimedRobot {
 public:
  void TestInit() override;
  void TestPeriodic() override;
  void RobotInit() override;
  void RobotPeriodic() override;
  void AutonomousInit() override;
  void AutonomousPeriodic() override;
  void TeleopInit() override;
  void TeleopPeriodic() override;
  void DisabledInit() override;
  void DisabledPeriodic() override;

 private:
  RobotMap robotmap;
  wom::BehaviourScheduler* sched;
  frc::EventLoop loop;
  // Shooter* shooter;
<<<<<<< HEAD
=======

  // Intake* intake;
  frc::SendableChooser<std::string> m_chooser;

  // frc::Field2d m_field;

  // frc::Timer simulation_timer;
>>>>>>> 6dc7b680

  frc::Field2d field;
  frc::Timer timer;
  frc::SendableChooser<std::string> m_path_chooser;

  wom::SwerveDrive* _swerveDrive;

<<<<<<< HEAD
=======
  // rev::CANSparkMax testMotorUp{1, rev::CANSparkMax::MotorType::kBrushless};
  // rev::CANSparkMax testMotorDown{6, rev::CANSparkMax::MotorType::kBrushless};
  // frc::XboxController testdriver = frc::XboxController(1);
>>>>>>> 6dc7b680
  AlphaArm* alphaArm;
  Intake* intake;
  Shooter* shooter;

<<<<<<< HEAD
  Vision* _vision;

  frc::SendableChooser<std::string> m_chooser;
  const std::string kTaxi = "kTaxi";
  const std::string kAutoTest = "kAutoTest";
  const std::string kQuadrupleClose = "kQuadrupleClose";
  const std::string kQuadrupleFar = "kQuadrupleFar";
  const std::string kQuadrupleCloseDoubleFar = "kQuadrupleCloseDoubleFar";
  const std::string kQuadrupleCloseSingleFar = "kQuadrupleCloseSingleFar";
  std::string m_autoSelected;

  std::string defaultAuto = "kTaxi";
  std::vector<std::string> autoOptions = {
      kTaxi, kAutoTest, kQuadrupleClose, kQuadrupleFar, kQuadrupleCloseDoubleFar, kQuadrupleCloseSingleFar,
  };
  // Intake* intake;
=======
  // ctre::phoenix6::hardware::TalonFX *frontLeft;
  // ctre::phoenix6::hardware::TalonFX *frontRight;
  // ctre::phoenix6::hardware::TalonFX *backLeft;
  // ctre::phoenix6::hardware::TalonFX *backRight;

  // wom::SwerveDrive* _swerveDrive;

  // ctre::phoenix6::hardware::TalonFX *frontLeft;
  //  ctre::phoenix6::hardware::TalonFX *frontRight;
  //  ctre::phoenix6::hardware::TalonFX *backLeft;
  //  ctre::phoenix6::hardware::TalonFX *backRight;
>>>>>>> 6dc7b680
};<|MERGE_RESOLUTION|>--- conflicted
+++ resolved
@@ -3,10 +3,6 @@
 // of the MIT License at the root of this project
 
 #pragma once
-<<<<<<< HEAD
-#include <frc/Encoder.h>
-=======
->>>>>>> 6dc7b680
 #include <frc/TimedRobot.h>
 #include <frc/Timer.h>
 #include <frc/event/EventLoop.h>
@@ -51,8 +47,6 @@
   wom::BehaviourScheduler* sched;
   frc::EventLoop loop;
   // Shooter* shooter;
-<<<<<<< HEAD
-=======
 
   // Intake* intake;
   frc::SendableChooser<std::string> m_chooser;
@@ -60,7 +54,6 @@
   // frc::Field2d m_field;
 
   // frc::Timer simulation_timer;
->>>>>>> 6dc7b680
 
   frc::Field2d field;
   frc::Timer timer;
@@ -68,34 +61,13 @@
 
   wom::SwerveDrive* _swerveDrive;
 
-<<<<<<< HEAD
-=======
   // rev::CANSparkMax testMotorUp{1, rev::CANSparkMax::MotorType::kBrushless};
   // rev::CANSparkMax testMotorDown{6, rev::CANSparkMax::MotorType::kBrushless};
   // frc::XboxController testdriver = frc::XboxController(1);
->>>>>>> 6dc7b680
   AlphaArm* alphaArm;
   Intake* intake;
   Shooter* shooter;
 
-<<<<<<< HEAD
-  Vision* _vision;
-
-  frc::SendableChooser<std::string> m_chooser;
-  const std::string kTaxi = "kTaxi";
-  const std::string kAutoTest = "kAutoTest";
-  const std::string kQuadrupleClose = "kQuadrupleClose";
-  const std::string kQuadrupleFar = "kQuadrupleFar";
-  const std::string kQuadrupleCloseDoubleFar = "kQuadrupleCloseDoubleFar";
-  const std::string kQuadrupleCloseSingleFar = "kQuadrupleCloseSingleFar";
-  std::string m_autoSelected;
-
-  std::string defaultAuto = "kTaxi";
-  std::vector<std::string> autoOptions = {
-      kTaxi, kAutoTest, kQuadrupleClose, kQuadrupleFar, kQuadrupleCloseDoubleFar, kQuadrupleCloseSingleFar,
-  };
-  // Intake* intake;
-=======
   // ctre::phoenix6::hardware::TalonFX *frontLeft;
   // ctre::phoenix6::hardware::TalonFX *frontRight;
   // ctre::phoenix6::hardware::TalonFX *backLeft;
@@ -107,5 +79,4 @@
   //  ctre::phoenix6::hardware::TalonFX *frontRight;
   //  ctre::phoenix6::hardware::TalonFX *backLeft;
   //  ctre::phoenix6::hardware::TalonFX *backRight;
->>>>>>> 6dc7b680
 };