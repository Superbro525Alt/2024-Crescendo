// Copyright (c) 2023 CurtinFRC
// Open Source Software, you can modify it according to the terms
// of the MIT License at the root of this project

#pragma once

#include <frc/TimedRobot.h>
#include <frc/smartdashboard/SmartDashboard.h>
#include "frc/smartdashboard/SendableChooser.h"
#include <frc/smartdashboard/Field2d.h>

#include <frc/Encoder.h>
#include <frc/simulation/EncoderSim.h>

#include <frc/simulation/DifferentialDrivetrainSim.h>

#include "Wombat.h"

#include "RobotMap.h"
#include "Wombat.h"

#include <frc/Timer.h>

class Robot : public frc::TimedRobot {
 public:
  void RobotInit() override;
  void RobotPeriodic() override;
  void AutonomousInit() override;
  void AutonomousPeriodic() override;
  void TeleopInit() override;
  void TeleopPeriodic() override;
  void DisabledInit() override;
  void DisabledPeriodic() override;
  void TestInit() override;
  void TestPeriodic() override;
  void SimulationInit() override;
  void SimulationPeriodic() override;

 protected:
 private:
<<<<<<< HEAD
    frc::SendableChooser<std::string> m_chooser;

    frc::Field2d m_field;

    frc::sim::DifferentialDrivetrainSim m_driveSim{
            frc::DCMotor::NEO(2), // 2 NEO motors on each side of the drivetrain.
            7.29,               // 7.29:1 gearing reduction.
            7.5_kg_sq_m,        // MOI of 7.5 kg m^2 (from CAD model).
            60_kg,              // The mass of the robot is 60 kg.
            3_in,               // The robot uses 3" radius wheels.
            0.7112_m,           // The track width is 0.7112 meters.

            // The standard deviations for measurement noise:
            // x and y:          0.001 m
            // heading:          0.001 rad
            // l and r velocity: 0.1   m/s
            // l and r position: 0.005 m
            {0.001, 0.001, 0.001, 0.1, 0.1, 0.005, 0.005}};

    Pathplanner m_pathplanner;

    frc::Trajectory current_trajectory;
    
    std::shared_ptr<nt::NetworkTable> current_trajectory_table;
    std::shared_ptr<nt::NetworkTable> current_trajectory_state_table;

    frc::Timer simulation_timer;

    frc::SendableChooser<std::string> m_path_chooser;


=======
  behaviour::BehaviourScheduler *sched;
  RobotMap                       robotmap;
>>>>>>> fbdd80fd
};<|MERGE_RESOLUTION|>--- conflicted
+++ resolved
@@ -14,12 +14,10 @@
 
 #include <frc/simulation/DifferentialDrivetrainSim.h>
 
-#include "Wombat.h"
-
 #include "RobotMap.h"
-#include "Wombat.h"
 
 #include <frc/Timer.h>
+#include "Wombat.h"
 
 class Robot : public frc::TimedRobot {
  public:
@@ -38,7 +36,8 @@
 
  protected:
  private:
-<<<<<<< HEAD
+  behaviour::BehaviourScheduler *sched;
+  RobotMap                       robotmap;
     frc::SendableChooser<std::string> m_chooser;
 
     frc::Field2d m_field;
@@ -70,8 +69,4 @@
     frc::SendableChooser<std::string> m_path_chooser;
 
 
-=======
-  behaviour::BehaviourScheduler *sched;
-  RobotMap                       robotmap;
->>>>>>> fbdd80fd
 };