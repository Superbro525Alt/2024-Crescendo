// Copyright (c) 2023-2024 CurtinFRC
// Open Source Software, you can modify it according to the terms
// of the MIT License at the root of this project

#pragma once

#include <frc/Encoder.h>
#include <frc/TimedRobot.h>
#include <frc/Timer.h>
#include <frc/event/EventLoop.h>
#include <frc/simulation/DifferentialDrivetrainSim.h>
#include <frc/simulation/EncoderSim.h>
#include <frc/smartdashboard/Field2d.h>
#include <frc/smartdashboard/SendableChooser.h>
#include <frc/smartdashboard/SmartDashboard.h>
#include <networktables/DoubleTopic.h>
#include <networktables/NetworkTable.h>
#include <networktables/NetworkTableInstance.h>

#include <string>

<<<<<<< HEAD
#include "Behaviours/ClimberBehaviour.h"
=======
#include "Intake.h"
#include "IntakeBehaviour.h"
>>>>>>> 699b531e
#include "RobotMap.h"
#include "Wombat.h"
#include "behaviours/MagBehaviour.h"

class Robot : public frc::TimedRobot {
 public:
  void RobotInit() override;
  void RobotPeriodic() override;
  void AutonomousInit() override;
  void AutonomousPeriodic() override;
  void TeleopInit() override;
  void TeleopPeriodic() override;
  void DisabledInit() override;
  void DisabledPeriodic() override;
  void TestInit() override;
  void TestPeriodic() override;
  void SimulationInit() override;
  void SimulationPeriodic() override;

 private:
  behaviour::BehaviourScheduler* sched;

  RobotMap robotmap;

<<<<<<< HEAD
  frc::EventLoop loop;
  frc::SendableChooser<std::string> m_chooser;
  frc::Field2d m_field;
  frc::Timer simulation_timer;
  frc::SendableChooser<std::string> m_path_chooser;

  wom::SwerveDrive* _swerveDrive;
  Mag* mag;
  Climber* climber;
=======
  Intake* intake;
>>>>>>> 699b531e
};<|MERGE_RESOLUTION|>--- conflicted
+++ resolved
@@ -19,15 +19,11 @@
 
 #include <string>
 
-<<<<<<< HEAD
 #include "Behaviours/ClimberBehaviour.h"
-=======
-#include "Intake.h"
-#include "IntakeBehaviour.h"
->>>>>>> 699b531e
+#include "Behaviours/IntakeBehaviour.h"
+#include "Behaviours/MagBehaviour.h"
 #include "RobotMap.h"
 #include "Wombat.h"
-#include "behaviours/MagBehaviour.h"
 
 class Robot : public frc::TimedRobot {
  public:
@@ -49,7 +45,6 @@
 
   RobotMap robotmap;
 
-<<<<<<< HEAD
   frc::EventLoop loop;
   frc::SendableChooser<std::string> m_chooser;
   frc::Field2d m_field;
@@ -59,7 +54,5 @@
   wom::SwerveDrive* _swerveDrive;
   Mag* mag;
   Climber* climber;
-=======
   Intake* intake;
->>>>>>> 699b531e
 };