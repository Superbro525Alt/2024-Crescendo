--- conflicted
+++ resolved
@@ -51,9 +51,6 @@
   frc::SendableChooser<std::string> m_path_chooser;
 
   wom::SwerveDrive* _swerveDrive;
-<<<<<<< HEAD
+  Climber* climber;
   Mag* mag;
-=======
-  Climber* climber;
->>>>>>> 11f12f9d
 };