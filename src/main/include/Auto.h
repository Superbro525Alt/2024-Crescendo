
#pragma once

#include "Wombat.h"
<<<<<<< HEAD

#include "AlphaArmBehaviour.h"
#include "Intake.h"
#include "Shooter.h"

namespace autos {
  std::shared_ptr<behaviour::Behaviour> AutoTest(wom::drivetrain::SwerveDrive _swerveDrive, Shooter _shooter, Intake _intake, AlphaArm _alphaArm);

  // std::shared_ptr<behaviour::Behaviour> Taxi(Drivebase driveBase, Shooter shooter, Mag mag, Intake intake, Arm _arm);

  // std::shared_ptr<behaviour::Behaviour> QuadrupleClose(Drivebase driveBase, Shooter shooter, Mag mag, Intake intake, Arm _arm);

  // std::shared_ptr<behaviour::Behaviour> QuadrupleFar(Drivebase driveBase, Shooter shooter, Mag mag, Intake intake, Arm _arm);

  // std::shared_ptr<behaviour::Behaviour> QuadrupleCloseDoubleFar(Drivebase driveBase, Shooter shooter, Mag mag, Intake intake, Arm _arm);
=======
#include "Intake.h"
#include "Shooter.h"
#include "AlphaArm.h"

namespace autos {
  std::shared_ptr<behaviour::Behaviour> AutoTest(wom::drivetrain::SwerveDrive Swervedrive, wom::subsystems::Shooter shooter, Intake intake, wom::subsystems::Arm _arm);

  // std::shared_ptr<behaviour::Behaviour> Taxi(SwerveDrive Swervedrive, Shooter shooter, Mag mag, Intake intake, Arm _arm);

  // std::shared_ptr<behaviour::Behaviour> QuadrupleClose(SwerveDrive Swervedrive, Shooter shooter, Mag mag, Intake intake, Arm _arm);

  // std::shared_ptr<behaviour::Behaviour> QuadrupleFar(SwerveDrive Swervedrive, Shooter shooter, Mag mag, Intake intake, Arm _arm);

  // std::shared_ptr<behaviour::Behaviour> QuadrupleCloseDoubleFar(SwerveDrive Swervedrive, Shooter shooter, Mag mag, Intake intake, Arm _arm);

  // std::shared_ptr<behaviour::Behaviour> QuadrupleCloseSingleFar(SwerveDrive Swervedrive, Shooter shooter, Mag mag, Intake intake, Arm _arm);
}
>>>>>>> 5bca0159

  // std::shared_ptr<behaviour::Behaviour> QuadrupleCloseSingleFar(Drivebase driveBase, Shooter shooter, Mag mag, Intake intake, Arm _arm);
}<|MERGE_RESOLUTION|>--- conflicted
+++ resolved
@@ -1,12 +1,10 @@
-
 #pragma once
 
 #include "Wombat.h"
-<<<<<<< HEAD
 
 #include "AlphaArmBehaviour.h"
-#include "Intake.h"
-#include "Shooter.h"
+#include "IntakeBehaviour.h"
+#include "ShooterBehaviour.h"
 
 namespace autos {
   std::shared_ptr<behaviour::Behaviour> AutoTest(wom::drivetrain::SwerveDrive _swerveDrive, Shooter _shooter, Intake _intake, AlphaArm _alphaArm);
@@ -18,25 +16,6 @@
   // std::shared_ptr<behaviour::Behaviour> QuadrupleFar(Drivebase driveBase, Shooter shooter, Mag mag, Intake intake, Arm _arm);
 
   // std::shared_ptr<behaviour::Behaviour> QuadrupleCloseDoubleFar(Drivebase driveBase, Shooter shooter, Mag mag, Intake intake, Arm _arm);
-=======
-#include "Intake.h"
-#include "Shooter.h"
-#include "AlphaArm.h"
-
-namespace autos {
-  std::shared_ptr<behaviour::Behaviour> AutoTest(wom::drivetrain::SwerveDrive Swervedrive, wom::subsystems::Shooter shooter, Intake intake, wom::subsystems::Arm _arm);
-
-  // std::shared_ptr<behaviour::Behaviour> Taxi(SwerveDrive Swervedrive, Shooter shooter, Mag mag, Intake intake, Arm _arm);
-
-  // std::shared_ptr<behaviour::Behaviour> QuadrupleClose(SwerveDrive Swervedrive, Shooter shooter, Mag mag, Intake intake, Arm _arm);
-
-  // std::shared_ptr<behaviour::Behaviour> QuadrupleFar(SwerveDrive Swervedrive, Shooter shooter, Mag mag, Intake intake, Arm _arm);
-
-  // std::shared_ptr<behaviour::Behaviour> QuadrupleCloseDoubleFar(SwerveDrive Swervedrive, Shooter shooter, Mag mag, Intake intake, Arm _arm);
-
-  // std::shared_ptr<behaviour::Behaviour> QuadrupleCloseSingleFar(SwerveDrive Swervedrive, Shooter shooter, Mag mag, Intake intake, Arm _arm);
-}
->>>>>>> 5bca0159
 
   // std::shared_ptr<behaviour::Behaviour> QuadrupleCloseSingleFar(Drivebase driveBase, Shooter shooter, Mag mag, Intake intake, Arm _arm);
 }