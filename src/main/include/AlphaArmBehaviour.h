--- conflicted
+++ resolved
@@ -21,27 +21,9 @@
  private:
   AlphaArm* _alphaArm;
   frc::XboxController* _codriver;
-<<<<<<< HEAD
-  bool _rawControl = false;
-};
-
-class AimToToAprilTag : public behaviour::Behaviour {
-public:
-  explicit AimToToAprilTag(AlphaArm* arm, VisionTarget target, Vision* vision);
-  explicit AimToToAprilTag(AlphaArm* arm, Vision* vision);
-
-  void OnTick(units::second_t dt);
-
-private:
-  AlphaArm* _arm;
-  int _target;
-  Vision* _vision;
-};
-=======
   units::volt_t _setAlphaArmVoltage = 0_V;
   bool _rawControl;
   bool _gotValue = false;
   std::shared_ptr<nt::NetworkTable> _table = nt::NetworkTableInstance::GetDefault().GetTable("AlphaArmSubsystem");
 
 };
->>>>>>> 06befeaa
