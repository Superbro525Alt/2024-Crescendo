// Copyright (c) 2023-2024 CurtinFRC
// Open Source Software, you can modify it according to the terms
// of the MIT License at the root of this project

#pragma once

#include <frc/Compressor.h>
#include <frc/DigitalInput.h>
#include <frc/DoubleSolenoid.h>
#include <frc/DutyCycleEncoder.h>
#include <frc/Encoder.h>
#include <frc/XboxController.h>
#include <frc/motorcontrol/MotorControllerGroup.h>
#include <frc/system/plant/DCMotor.h>
#include <frc/controller/PIDController.h>
#include <units/angle.h>
#include <units/length.h>

#include <memory>
#include <string>

#include "AlphaArm.h"
#include <ctre/phoenix6/CANcoder.hpp>
#include <ctre/phoenix6/Pigeon2.hpp>
#include <ctre/phoenix6/TalonFX.hpp>

#include "AlphaArm.h"
#include "AlphaArmBehaviour.h"
#include "Intake.h"
#include "Shooter.h"
#include "Wombat.h"
#include "Wombat.h"
#include "AlphaArm.h"
#include "AlphaArmBehaviour.h"

struct RobotMap {
  struct Controllers {
    frc::XboxController driver = frc::XboxController(0);
    frc::XboxController codriver = frc::XboxController(1);
    frc::XboxController testController = frc::XboxController(2);
    
  };

  Controllers controllers;

<<<<<<< HEAD
  struct ClimberSystem {
    rev::CANSparkMax climberMotor{99, rev::CANSparkMax::MotorType::kBrushed};
    wom::CANSparkMaxEncoder climberEncoder{&climberMotor, 0.1_m};
    frc::DigitalInput climberSensor{99};
    // wom::MotorVoltageController climberMotorController = wom::MotorVoltageController::Group(climberMotor);
    wom::Gearbox climberGearbox{&climberMotor, &climberEncoder, frc::DCMotor::NEO(99).WithReduction(1)};
    ClimberConfig config {
        climberGearbox
    };
  };
  ClimberSystem climberSystem;
  // struct MagSystem {
  //   rev::CANSparkMax magMotor{99, rev::CANSparkMax::MotorType::kBrushed};
  //   wom::CANSparkMaxEncoder magEncoder{&magEncoder, 0.1_m};
  //   frc::DigitalInput magSensor{99};
  // };
=======
//   struct SwerveBase {
//     ctre::phoenix6::hardware::CANcoder frontLeftCancoder{19, "Drivebase"};
//     ctre::phoenix6::hardware::CANcoder frontRightCancoder{17, "Driverbase"};
//     ctre::phoenix6::hardware::CANcoder backLeftCancoder{16, "Drivebase"};
//     ctre::phoenix6::hardware::CANcoder backRightCancoder{18, "Drivebase"};

//     ctre::phoenix6::hardware::Pigeon2* gyro = new ctre::phoenix6::hardware::Pigeon2(20, "Drivebase");
//     wpi::array<ctre::phoenix6::hardware::TalonFX*, 4> turnMotors{
//         new ctre::phoenix6::hardware::TalonFX(7, "Drivebase"),
//         new ctre::phoenix6::hardware::TalonFX(5, "Drivebase"),
//         new ctre::phoenix6::hardware::TalonFX(1, "Drivebase"),
//         new ctre::phoenix6::hardware::TalonFX(3, "Drivebase")};
//     wpi::array<ctre::phoenix6::hardware::TalonFX*, 4> driveMotors{
//         new ctre::phoenix6::hardware::TalonFX(9, "Drivebase"),
//         new ctre::phoenix6::hardware::TalonFX(6, "Drivebase"),
//         new ctre::phoenix6::hardware::TalonFX(2, "Drivebase"),
//         new ctre::phoenix6::hardware::TalonFX(4, "Drivebase")};

//     wpi::array<wom::SwerveModuleConfig, 4> moduleConfigs{
//         wom::SwerveModuleConfig{
//             // front left module
//             frc::Translation2d(10.761_in, 9.455_in),
//             wom::Gearbox{driveMotors[0], new wom::TalonFXEncoder(driveMotors[0], 0.0445_m, 6.75),
//                          frc::DCMotor::Falcon500(1).WithReduction(6.75)},
//             wom::Gearbox{turnMotors[0], new wom::CanEncoder(19, 0.0445_m, 4096, 12.8),
//                          frc::DCMotor::Falcon500(1).WithReduction(12.8)},
//             &frontLeftCancoder, 4_in / 2},
//         wom::SwerveModuleConfig{
//             // front right module
//             frc::Translation2d(10.761_in, -9.455_in),
//             wom::Gearbox{driveMotors[1], new wom::TalonFXEncoder(driveMotors[1], 0.0445_m, 6.75),
//                          frc::DCMotor::Falcon500(1).WithReduction(6.75)},
//             wom::Gearbox{turnMotors[1], new wom::CanEncoder(17, 0.0445_m, 4096, 12.8),
//                          frc::DCMotor::Falcon500(1).WithReduction(12.8)},
//             &frontRightCancoder, 4_in / 2},
//         wom::SwerveModuleConfig{
//             // back left module
//             frc::Translation2d(-10.761_in, 9.455_in),
//             wom::Gearbox{driveMotors[2], new wom::TalonFXEncoder(driveMotors[2], 0.0445_m, 6.75),
//                          frc::DCMotor::Falcon500(1).WithReduction(6.75)},
//             wom::Gearbox{turnMotors[2], new wom::CanEncoder(16, 0.0445_m, 4096, 12.8),
//                          frc::DCMotor::Falcon500(1).WithReduction(12.8)},
//             &backRightCancoder, 4_in / 2},
//         wom::SwerveModuleConfig{
//             // back right module
//             frc::Translation2d(-10.761_in, -9.455_in),
//             wom::Gearbox{driveMotors[3], new wom::TalonFXEncoder(driveMotors[3], 0.0445_m, 6.75),
//                          frc::DCMotor::Falcon500(1).WithReduction(6.75)},
//             wom::Gearbox{turnMotors[3], new wom::CanEncoder(18, 0.0445_m, 4096, 12.8),
//                          frc::DCMotor::Falcon500(1).WithReduction(12.8)},
//             &backLeftCancoder, 4_in / 2},
//     };

//     // Setting the PID path and values to be used for SwerveDrive and
//     // SwerveModules
//     wom::SwerveModule::angle_pid_conf_t anglePID{
//         "/drivetrain/pid/angle/config", 2_V / 360_deg, 0.0_V / (100_deg * 1_s),
//         0_V / (100_deg / 1_s),          1_deg,         0.5_deg / 2_s};
//     wom::SwerveModule::velocity_pid_conf_t velocityPID{
//         "/drivetrain/pid/velocity/config",
//         //  12_V / 4_mps // webers per metre
//     };
//     wom::SwerveDriveConfig::pose_angle_conf_t poseAnglePID{
//         "/drivetrain/pid/pose/angle/config",
//         180_deg / 1_s / 45_deg,
//         wom::SwerveDriveConfig::pose_angle_conf_t::ki_t{0.1},
//         0_deg / 1_deg,
//         10_deg,
//         10_deg / 1_s};
//     wom::SwerveDriveConfig::pose_position_conf_t posePositionPID{
//         "/drivetrain/pid/pose/position/config",
//         3_mps / 1_m,
//         wom::SwerveDriveConfig::pose_position_conf_t::ki_t{0.15},
//         0_m / 1_m,
//         20_cm,
//         10_cm / 1_s,
//         10_cm};

//     // the config for the whole swerve drive
//     wom::SwerveDriveConfig config{"/drivetrain",
//                                   anglePID,
//                                   velocityPID,
//                                   moduleConfigs,  // each module
//                                   gyro,
//                                   poseAnglePID,
//                                   posePositionPID,
//                                   60_kg,  // robot mass (estimate rn)
//                                   {0.1, 0.1, 0.1},
//                                   {0.9, 0.9, 0.9}};

//     // current limiting and setting idle mode of modules to brake mode
//     // SwerveBase() {
//     //  for (size_t i = 0; i < 4; i++) {
//     //    turnMotors[i]->ConfigSupplyCurrentLimit(
//     //        SupplyCurrentLimitConfiguration(true, 15, 15, 0));
//     //    driveMotors[i]->SetNeutralMode(NeutralMode::Brake);
//     //    turnMotors[i]->SetNeutralMode(NeutralMode::Brake);
//     //    driveMotors[i]->SetInverted(true);
//     //  }
//     //}
//   };
//   SwerveBase swerveBase;


//     struct SwerveTable {
//     std::shared_ptr<nt::NetworkTable> swerveDriveTable =
//         nt::NetworkTableInstance::GetDefault().GetTable("swerve");
//   };
//   SwerveTable swerveTable;
  
   struct AlphaArmSystem {
    rev::CANSparkMax alphaArmMotorUp{21, rev::CANSparkMax::MotorType::kBrushless};
    rev::CANSparkMax alphaArmMotorDown{26, rev::CANSparkMax::MotorType::kBrushless};

    wom::DutyCycleEncoder alphaArmEncoder{3, 0.1_m, 2048, 1};
    wom::CANSparkMaxEncoder* alphaArmNeoEncoderUp = new wom::CANSparkMaxEncoder(&alphaArmMotorUp, 0.1_m);
    wom::CANSparkMaxEncoder* alphaArmNeoEncoderDown = new wom::CANSparkMaxEncoder(&alphaArmMotorDown, 0.1_m);


    wom::Gearbox alphaArmGearbox{&alphaArmMotorUp, alphaArmNeoEncoderUp, frc::DCMotor::NEO(1)};
    wom::Gearbox alphaArmGearbox2{&alphaArmMotorDown, alphaArmNeoEncoderDown, frc::DCMotor::NEO(1)};

    AlphaArmConfig config{alphaArmGearbox, alphaArmGearbox2, alphaArmEncoder, "/alphaArm"
    //, &vision
    };
  };
  AlphaArmSystem alphaArmSystem;

>>>>>>> 00456825

  struct SwerveBase {
    ctre::phoenix6::hardware::CANcoder frontLeftCancoder{16, "Drivebase"};
    ctre::phoenix6::hardware::CANcoder frontRightCancoder{18, "Drivebase"};
    ctre::phoenix6::hardware::CANcoder backLeftCancoder{17, "Drivebase"};
    ctre::phoenix6::hardware::CANcoder backRightCancoder{19, "Drivebase"};

    ctre::phoenix6::hardware::Pigeon2* gyro =
        new ctre::phoenix6::hardware::Pigeon2(20, "Drivebase");
    wpi::array<ctre::phoenix6::hardware::TalonFX*, 4> turnMotors{
        new ctre::phoenix6::hardware::TalonFX(6, "Drivebase"),   // front left
        new ctre::phoenix6::hardware::TalonFX(7, "Drivebase"),   // front right
        new ctre::phoenix6::hardware::TalonFX(4, "Drivebase"),   // back left
        new ctre::phoenix6::hardware::TalonFX(2, "Drivebase")};  // back right
    wpi::array<ctre::phoenix6::hardware::TalonFX*, 4> driveMotors{
        new ctre::phoenix6::hardware::TalonFX(5, "Drivebase"),   // front left
        new ctre::phoenix6::hardware::TalonFX(9, "Drivebase"),   // front right
        new ctre::phoenix6::hardware::TalonFX(3, "Drivebase"),   // back left
        new ctre::phoenix6::hardware::TalonFX(1, "Drivebase")};  // back right

    wpi::array<wom::SwerveModuleConfig, 4> moduleConfigs{
        wom::SwerveModuleConfig{ //CORRECT
            // front left module
            frc::Translation2d(-10_in, 9_in),
            wom::Gearbox{
                driveMotors[0],
                new wom::TalonFXEncoder(driveMotors[0], 0.0445_m, 6.75),
                frc::DCMotor::Falcon500(1).WithReduction(6.75)},
            wom::Gearbox{turnMotors[0],
                         new wom::CanEncoder(16, 0.0445_m, 4096, 12.8),
                         frc::DCMotor::Falcon500(1).WithReduction(12.8)},
            &frontLeftCancoder, 4_in / 2},
        wom::SwerveModuleConfig{ //CORRECT
            // front right module
            frc::Translation2d(10_in, 9_in),
            wom::Gearbox{
                driveMotors[1],
                new wom::TalonFXEncoder(driveMotors[1], 0.0445_m, 6.75),
                frc::DCMotor::Falcon500(1).WithReduction(6.75)},
            wom::Gearbox{turnMotors[1],
                         new wom::CanEncoder(18, 0.0445_m, 4096, 12.8),
                         frc::DCMotor::Falcon500(1).WithReduction(12.8)},
            &frontRightCancoder, 4_in / 2},
        wom::SwerveModuleConfig{
            // back left module
            frc::Translation2d(-10_in, 9_in),
            wom::Gearbox{
                driveMotors[2],
                new wom::TalonFXEncoder(driveMotors[2], 0.0445_m, 6.75),
                frc::DCMotor::Falcon500(1).WithReduction(6.75)},
            wom::Gearbox{turnMotors[2],
                         new wom::CanEncoder(17, 0.0445_m, 4096, 12.8),
                         frc::DCMotor::Falcon500(1).WithReduction(12.8)},
            &backRightCancoder, 4_in / 2},
        wom::SwerveModuleConfig{
            // back right module
            frc::Translation2d(-10_in, -9_in),
            wom::Gearbox{
                driveMotors[3],
                new wom::TalonFXEncoder(driveMotors[3], 0.0445_m, 6.75),
                frc::DCMotor::Falcon500(1).WithReduction(6.75)},
            wom::Gearbox{turnMotors[3],
                         new wom::CanEncoder(19, 0.0445_m, 4096, 12.8),
                         frc::DCMotor::Falcon500(1).WithReduction(12.8)},
            &backLeftCancoder, 4_in / 2},
    };

    // Setting the PID path and values to be used for SwerveDrive and
    // SwerveModules
    /*wom::SwerveModule::angle_pid_conf_t anglePID{
        "/drivetrain/pid/angle/config", 90_V / 360_deg, 0.0_V / (100_deg * 1_s),
        0_V / (100_deg / 1_s)};*/
    wom::SwerveModule::velocity_pid_conf_t velocityPID{
        "/drivetrain/pid/velocity/config",
        //  12_V / 4_mps // webers per metre
    };
    /*wom::SwerveDriveConfig::pose_angle_conf_t poseAnglePID{
        "/drivetrain/pid/pose/angle/config",
        0_deg / 1_s / 45_deg,
        wom::SwerveDriveConfig::pose_angle_conf_t::ki_t{0},
        0_deg / 1_deg};*/
    wom::SwerveDriveConfig::pose_position_conf_t posePositionPID{
        "/drivetrain/pid/pose/position/config",
        0_mps / 1_m,
        wom::SwerveDriveConfig::pose_position_conf_t::ki_t{0.15},
        0_m / 1_m,
        0_cm};

    // the config for the whole swerve drive
    wom::SwerveDriveConfig config{"/drivetrain",
                                  //anglePID,
                                  velocityPID,
                                  moduleConfigs,  // each module
                                  gyro,
                                  //poseAnglePID,
                                  posePositionPID,
                                  60_kg,  // robot mass (estimate rn)
                                  {0.1, 0.1, 0.1},
                                  {0.9, 0.9, 0.9}};

    // current limiting and setting idle mode of modules to brake mode
    // SwerveBase() {
    //  for (size_t i = 0; i < 4; i++) {
    //    turnMotors[i]->ConfigSupplyCurrentLimit(
    //        SupplyCurrentLimitConfiguration(true, 15, 15, 0));
    //    driveMotors[i]->SetNeutralMode(NeutralMode::Brake);
    //    turnMotors[i]->SetNeutralMode(NeutralMode::Brake);
    //    driveMotors[i]->SetInverted(true);
    //  }
    //}
  };
  SwerveBase swerveBase;

  struct SwerveTable {
    std::shared_ptr<nt::NetworkTable> swerveDriveTable = nt::NetworkTableInstance::GetDefault().GetTable("swerve");
  }; SwerveTable swerveTable;
};
<|MERGE_RESOLUTION|>--- conflicted
+++ resolved
@@ -43,7 +43,6 @@
 
   Controllers controllers;
 
-<<<<<<< HEAD
   struct ClimberSystem {
     rev::CANSparkMax climberMotor{99, rev::CANSparkMax::MotorType::kBrushed};
     wom::CANSparkMaxEncoder climberEncoder{&climberMotor, 0.1_m};
@@ -60,12 +59,8 @@
   //   wom::CANSparkMaxEncoder magEncoder{&magEncoder, 0.1_m};
   //   frc::DigitalInput magSensor{99};
   // };
-=======
-//   struct SwerveBase {
-//     ctre::phoenix6::hardware::CANcoder frontLeftCancoder{19, "Drivebase"};
-//     ctre::phoenix6::hardware::CANcoder frontRightCancoder{17, "Driverbase"};
-//     ctre::phoenix6::hardware::CANcoder backLeftCancoder{16, "Drivebase"};
-//     ctre::phoenix6::hardware::CANcoder backRightCancoder{18, "Drivebase"};
+
+  
 
 //     ctre::phoenix6::hardware::Pigeon2* gyro = new ctre::phoenix6::hardware::Pigeon2(20, "Drivebase");
 //     wpi::array<ctre::phoenix6::hardware::TalonFX*, 4> turnMotors{
@@ -189,7 +184,6 @@
   };
   AlphaArmSystem alphaArmSystem;
 
->>>>>>> 00456825
 
   struct SwerveBase {
     ctre::phoenix6::hardware::CANcoder frontLeftCancoder{16, "Drivebase"};
@@ -307,3 +301,4 @@
     std::shared_ptr<nt::NetworkTable> swerveDriveTable = nt::NetworkTableInstance::GetDefault().GetTable("swerve");
   }; SwerveTable swerveTable;
 };
+}