// Copyright (c) 2023-2024 CurtinFRC
// Open Source Software, you can modify it according to the terms
// of the MIT License at the root of this project

#pragma once

#include <frc/Compressor.h>
#include <frc/DigitalInput.h>
#include <frc/DoubleSolenoid.h>
#include <frc/XboxController.h>
#include <frc/motorcontrol/MotorControllerGroup.h>
#include <frc/system/plant/DCMotor.h>
#include <units/angle.h>
#include <units/length.h>

#include <string>

#include <ctre/phoenix6/CANcoder.hpp>
#include <ctre/phoenix6/Pigeon2.hpp>
#include <ctre/phoenix6/TalonFX.hpp>

<<<<<<< HEAD
#include "Climber.h"
=======
#include "Mag.h"
>>>>>>> 62812cd4
#include "Wombat.h"

struct RobotMap {
  struct Controllers {
    frc::XboxController driver = frc::XboxController(0);
    frc::XboxController coDriver = frc::XboxController(1);
    frc::XboxController testController = frc::XboxController(2);
  };
  Controllers controllers;

  struct SwerveBase {
    ctre::phoenix6::hardware::CANcoder frontLeftCancoder{19};
    ctre::phoenix6::hardware::CANcoder frontRightCancoder{17};
    ctre::phoenix6::hardware::CANcoder backLeftCancoder{16};
    ctre::phoenix6::hardware::CANcoder backRightCancoder{18};

    ctre::phoenix6::hardware::Pigeon2* gyro = new ctre::phoenix6::hardware::Pigeon2(20, "Drivebase");
    wpi::array<ctre::phoenix6::hardware::TalonFX*, 4> turnMotors{
        new ctre::phoenix6::hardware::TalonFX(7, "Drivebase"),
        new ctre::phoenix6::hardware::TalonFX(5, "Drivebase"),
        new ctre::phoenix6::hardware::TalonFX(1, "Drivebase"),
        new ctre::phoenix6::hardware::TalonFX(3, "Drivebase")};
    wpi::array<ctre::phoenix6::hardware::TalonFX*, 4> driveMotors{
        new ctre::phoenix6::hardware::TalonFX(9, "Drivebase"),
        new ctre::phoenix6::hardware::TalonFX(6, "Drivebase"),
        new ctre::phoenix6::hardware::TalonFX(2, "Drivebase"),
        new ctre::phoenix6::hardware::TalonFX(4, "Drivebase")};

    wpi::array<wom::SwerveModuleConfig, 4> moduleConfigs{
        wom::SwerveModuleConfig{
            // front left module
            frc::Translation2d(10.761_in, 9.455_in),
            wom::Gearbox{driveMotors[0], new wom::TalonFXEncoder(driveMotors[0], 0.0445_m, 6.75),
                         frc::DCMotor::Falcon500(1).WithReduction(6.75)},
            wom::Gearbox{turnMotors[0], new wom::CanEncoder(19, 0.0445_m, 4096, 12.8),
                         frc::DCMotor::Falcon500(1).WithReduction(12.8)},
            &frontLeftCancoder, 4_in / 2},
        wom::SwerveModuleConfig{
            // front right module
            frc::Translation2d(10.761_in, -9.455_in),
            wom::Gearbox{driveMotors[1], new wom::TalonFXEncoder(driveMotors[1], 0.0445_m, 6.75),
                         frc::DCMotor::Falcon500(1).WithReduction(6.75)},
            wom::Gearbox{turnMotors[1], new wom::CanEncoder(17, 0.0445_m, 4096, 12.8),
                         frc::DCMotor::Falcon500(1).WithReduction(12.8)},
            &frontRightCancoder, 4_in / 2},
        wom::SwerveModuleConfig{
            // back left module
            frc::Translation2d(-10.761_in, 9.455_in),
            wom::Gearbox{driveMotors[2], new wom::TalonFXEncoder(driveMotors[2], 0.0445_m, 6.75),
                         frc::DCMotor::Falcon500(1).WithReduction(6.75)},
            wom::Gearbox{turnMotors[2], new wom::CanEncoder(16, 0.0445_m, 4096, 12.8),
                         frc::DCMotor::Falcon500(1).WithReduction(12.8)},
            &backRightCancoder, 4_in / 2},
        wom::SwerveModuleConfig{
            // back right module
            frc::Translation2d(-10.761_in, -9.455_in),
            wom::Gearbox{driveMotors[3], new wom::TalonFXEncoder(driveMotors[3], 0.0445_m, 6.75),
                         frc::DCMotor::Falcon500(1).WithReduction(6.75)},
            wom::Gearbox{turnMotors[3], new wom::CanEncoder(18, 0.0445_m, 4096, 12.8),
                         frc::DCMotor::Falcon500(1).WithReduction(12.8)},
            &backLeftCancoder, 4_in / 2},
    };

    // Setting the PID path and values to be used for SwerveDrive and
    // SwerveModules
    wom::SwerveModule::angle_pid_conf_t anglePID{
        "/drivetrain/pid/angle/config", 2_V / 360_deg, 0.0_V / (100_deg * 1_s),
        0_V / (100_deg / 1_s),          1_deg,         0.5_deg / 2_s};
    wom::SwerveModule::velocity_pid_conf_t velocityPID{
        "/drivetrain/pid/velocity/config",
        //  12_V / 4_mps // webers per metre
    };
    wom::SwerveDriveConfig::pose_angle_conf_t poseAnglePID{
        "/drivetrain/pid/pose/angle/config",
        180_deg / 1_s / 45_deg,
        wom::SwerveDriveConfig::pose_angle_conf_t::ki_t{0.1},
        0_deg / 1_deg,
        10_deg,
        10_deg / 1_s};
    wom::SwerveDriveConfig::pose_position_conf_t posePositionPID{
        "/drivetrain/pid/pose/position/config",
        3_mps / 1_m,
        wom::SwerveDriveConfig::pose_position_conf_t::ki_t{0.15},
        0_m / 1_m,
        20_cm,
        10_cm / 1_s,
        10_cm};

    // the config for the whole swerve drive
    wom::SwerveDriveConfig config{"/drivetrain",
                                  anglePID,
                                  velocityPID,
                                  moduleConfigs,  // each module
                                  gyro,
                                  poseAnglePID,
                                  posePositionPID,
                                  60_kg,  // robot mass (estimate rn)
                                  {0.1, 0.1, 0.1},
                                  {0.9, 0.9, 0.9}};

    // current limiting and setting idle mode of modules to brake mode
    // SwerveBase() {
    //  for (size_t i = 0; i < 4; i++) {
    //    turnMotors[i]->ConfigSupplyCurrentLimit(
    //        SupplyCurrentLimitConfiguration(true, 15, 15, 0));
    //    driveMotors[i]->SetNeutralMode(NeutralMode::Brake);
    //    turnMotors[i]->SetNeutralMode(NeutralMode::Brake);
    //    driveMotors[i]->SetInverted(true);
    //  }
    //}
  };
  SwerveBase swerveBase;

<<<<<<< HEAD
  struct Climber {
    rev::CANSparkMax* climberMotor = new rev::CANSparkMax{99, rev::CANSparkMax::MotorType::kBrushless};
    wom::CANSparkMaxEncoder climberEncoder{climberMotor, 0.1_m};

    wom::Gearbox climberGearbox{climberMotor, &climberEncoder, frc::DCMotor::NEO(1)};

    ClimberConfig config{
        climberGearbox,
    };
  };
  Climber climberSystem;
=======
  struct Mag {
    rev::CANSparkMax* magMotor = new rev::CANSparkMax{99, rev::CANSparkMax::MotorType::kBrushless};
    // wom::VoltageController magMotorGroup = wom::VoltageController::Group(magMotor);
    wom::CANSparkMaxEncoder magEncoder{magMotor, 0.1_m};
    frc::DigitalInput intakeSensor{0};
    frc::DigitalInput magSensor{1};
    frc::DigitalInput shooterSensor{1};

    wom::Gearbox magGearbox{magMotor, &magEncoder, frc::DCMotor::NEO(1)};

    MagConfig config{
        magGearbox,
        &intakeSensor,
        &magSensor,
        &shooterSensor,
    };
  };
  Mag magSystem;
>>>>>>> 62812cd4
};<|MERGE_RESOLUTION|>--- conflicted
+++ resolved
@@ -19,11 +19,8 @@
 #include <ctre/phoenix6/Pigeon2.hpp>
 #include <ctre/phoenix6/TalonFX.hpp>
 
-<<<<<<< HEAD
+#include "Mag.h"
 #include "Climber.h"
-=======
-#include "Mag.h"
->>>>>>> 62812cd4
 #include "Wombat.h"
 
 struct RobotMap {
@@ -137,19 +134,6 @@
   };
   SwerveBase swerveBase;
 
-<<<<<<< HEAD
-  struct Climber {
-    rev::CANSparkMax* climberMotor = new rev::CANSparkMax{99, rev::CANSparkMax::MotorType::kBrushless};
-    wom::CANSparkMaxEncoder climberEncoder{climberMotor, 0.1_m};
-
-    wom::Gearbox climberGearbox{climberMotor, &climberEncoder, frc::DCMotor::NEO(1)};
-
-    ClimberConfig config{
-        climberGearbox,
-    };
-  };
-  Climber climberSystem;
-=======
   struct Mag {
     rev::CANSparkMax* magMotor = new rev::CANSparkMax{99, rev::CANSparkMax::MotorType::kBrushless};
     // wom::VoltageController magMotorGroup = wom::VoltageController::Group(magMotor);
@@ -168,5 +152,16 @@
     };
   };
   Mag magSystem;
->>>>>>> 62812cd4
+
+  struct Climber {
+    rev::CANSparkMax* climberMotor = new rev::CANSparkMax{99, rev::CANSparkMax::MotorType::kBrushless};
+    wom::CANSparkMaxEncoder climberEncoder{climberMotor, 0.1_m};
+
+    wom::Gearbox climberGearbox{climberMotor, &climberEncoder, frc::DCMotor::NEO(1)};
+
+    ClimberConfig config{
+        climberGearbox,
+    };
+  };
+  Climber climberSystem;
 };