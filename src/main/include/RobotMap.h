// Copyright (c) 2023-2024 CurtinFRC

// Open Source Software, you can modify it according to the terms
// of the MIT License at the root of this project

#pragma once

#include <frc/Compressor.h>
#include <frc/DigitalInput.h>
#include <frc/DoubleSolenoid.h>
#include <frc/XboxController.h>
#include <frc/motorcontrol/MotorControllerGroup.h>
#include <frc/system/plant/DCMotor.h>
#include <units/angle.h>
#include <units/length.h>

#include <memory>
#include <string>

#include <ctre/phoenix6/CANcoder.hpp>
#include <ctre/phoenix6/Pigeon2.hpp>
#include <ctre/phoenix6/TalonFX.hpp>

#include "AlphaArm.h"
#include "Intake.h"
#include "Shooter.h"
#include "Wombat.h"

struct RobotMap {
  struct Controllers {
    frc::XboxController driver = frc::XboxController(0);
    frc::XboxController codriver = frc::XboxController(1);
  };
  Controllers controllers;

<<<<<<< HEAD
  struct AlphaArmSystem {
    rev::CANSparkMax alphaArmMotor{12, rev::CANSparkMax::MotorType::kBrushless};
    rev::CANSparkMax wristMotor{15, rev::CANSparkMax::MotorType::kBrushless};
    wom::CANSparkMaxEncoder* alphaArmEncoder = new wom::CANSparkMaxEncoder(&alphaArmMotor, 0.1_m);
    wom::Gearbox alphaArmGearbox{&alphaArmMotor, alphaArmEncoder, frc::DCMotor::NEO(1)};
    wom::Gearbox wristGearbox{&wristMotor, nullptr, frc::DCMotor::NEO(1)};

    AlphaArmConfig config{alphaArmGearbox, wristGearbox};
  };
  AlphaArmSystem alphaArmSystem;

=======
>>>>>>> 0bd9a811
  struct IntakeSystem {
    rev::CANSparkMax intakeMotor{2, rev::CANSparkMax::MotorType::kBrushed};
    // wom::CANSparkMaxEncoder intakeEncoder{&intakeMotor, 0.1_m};
    frc::DigitalInput intakeSensor{4};
    // frc::DigitalInput magSensor{0};
    // frc::DigitalInput shooterSensor{0};

    wom::Gearbox IntakeGearbox{&intakeMotor, nullptr, frc::DCMotor::CIM(1)};

    IntakeConfig config{IntakeGearbox, &intakeSensor /*, &magSensor, &shooterSensor*/};
  };
  IntakeSystem intakeSystem;

  struct Shooter {
    rev::CANSparkMax shooterMotor{11, rev::CANSparkMax::MotorType::kBrushless};  // Port 11
    // frc::DigitalInput shooterSensor{2};

    // wom::VoltageController shooterMotorGroup =
    // wom::VoltagedController::Group(shooterMotor);
    wom::CANSparkMaxEncoder* shooterEncoder = new wom::CANSparkMaxEncoder(&shooterMotor, 0.01_m);
    wom::Gearbox shooterGearbox{&shooterMotor, shooterEncoder, frc::DCMotor::NEO(1)};

    wom::utils::PIDConfig<units::radians_per_second, units::volts> pidConfigS{
        "/armavator/arm/velocityPID/config",
        0.1_V / (360_deg / 1_s),
        0.03_V / 25_deg,
        0.001_V / (90_deg / 1_s / 1_s),
        5_rad_per_s,
        10_rad_per_s / 1_s};

    ShooterConfig config{"shooterGearbox", shooterGearbox, pidConfigS};
  };
  Shooter shooterSystem;

  struct SwerveBase {
    ctre::phoenix6::hardware::CANcoder frontLeftCancoder{18, "Drivebase"};
    ctre::phoenix6::hardware::CANcoder frontRightCancoder{19, "Drivebase"};
    ctre::phoenix6::hardware::CANcoder backLeftCancoder{16, "Drivebase"};
    ctre::phoenix6::hardware::CANcoder backRightCancoder{17, "Drivebase"};

    ctre::phoenix6::hardware::Pigeon2* gyro = new ctre::phoenix6::hardware::Pigeon2(20, "Drivebase");
    wpi::array<ctre::phoenix6::hardware::TalonFX*, 4> turnMotors{
        new ctre::phoenix6::hardware::TalonFX(7, "Drivebase"),   // front left
        new ctre::phoenix6::hardware::TalonFX(2, "Drivebase"),   // front right
        new ctre::phoenix6::hardware::TalonFX(6, "Drivebase"),   // back left
        new ctre::phoenix6::hardware::TalonFX(4, "Drivebase")};  // back right
    wpi::array<ctre::phoenix6::hardware::TalonFX*, 4> driveMotors{
        new ctre::phoenix6::hardware::TalonFX(9, "Drivebase"),   // front left
        new ctre::phoenix6::hardware::TalonFX(1, "Drivebase"),   // front right
        new ctre::phoenix6::hardware::TalonFX(5, "Drivebase"),   // back left
        new ctre::phoenix6::hardware::TalonFX(3, "Drivebase")};  // back right

    wpi::array<wom::SwerveModuleConfig, 4> moduleConfigs{
        wom::SwerveModuleConfig{
            // CORRECT
            // front left module
            frc::Translation2d(10.761_in, 9.455_in),
            wom::Gearbox{driveMotors[0], new wom::TalonFXEncoder(driveMotors[0], 0.0445_m, 6.75),
                         frc::DCMotor::Falcon500(1).WithReduction(6.75)},
            wom::Gearbox{turnMotors[0], new wom::CanEncoder(18, 0.0445_m, 4096, 12.8),
                         frc::DCMotor::Falcon500(1).WithReduction(12.8)},
            &frontLeftCancoder, 4_in / 2},
        wom::SwerveModuleConfig{
            // CORRECT
            // front right module
            frc::Translation2d(10.761_in, -9.455_in),
            wom::Gearbox{driveMotors[1], new wom::TalonFXEncoder(driveMotors[1], 0.0445_m, 6.75),
                         frc::DCMotor::Falcon500(1).WithReduction(6.75)},
            wom::Gearbox{turnMotors[1], new wom::CanEncoder(19, 0.0445_m, 4096, 12.8),
                         frc::DCMotor::Falcon500(1).WithReduction(12.8)},
            &frontRightCancoder, 4_in / 2},
        wom::SwerveModuleConfig{
            // back left module
            frc::Translation2d(-10.761_in, 9.455_in),
            wom::Gearbox{driveMotors[2], new wom::TalonFXEncoder(driveMotors[2], 0.0445_m, 6.75),
                         frc::DCMotor::Falcon500(1).WithReduction(6.75)},
            wom::Gearbox{turnMotors[2], new wom::CanEncoder(16, 0.0445_m, 4096, 12.8),
                         frc::DCMotor::Falcon500(1).WithReduction(12.8)},
            &backRightCancoder, 4_in / 2},
        wom::SwerveModuleConfig{
            // back right module
            frc::Translation2d(-10.761_in, -9.455_in),
            wom::Gearbox{driveMotors[3], new wom::TalonFXEncoder(driveMotors[3], 0.0445_m, 6.75),
                         frc::DCMotor::Falcon500(1).WithReduction(6.75)},
            wom::Gearbox{turnMotors[3], new wom::CanEncoder(17, 0.0445_m, 4096, 12.8),
                         frc::DCMotor::Falcon500(1).WithReduction(12.8)},
            &backLeftCancoder, 4_in / 2},
    };

    // Setting the PID path and values to be used for SwerveDrive and
    // SwerveModules
    /*wom::SwerveModule::angle_pid_conf_t anglePID{
        "/drivetrain/pid/angle/config", 90_V / 360_deg, 0.0_V / (100_deg * 1_s),
        0_V / (100_deg / 1_s)};*/
    wom::SwerveModule::velocity_pid_conf_t velocityPID{
        "/drivetrain/pid/velocity/config",
        //  12_V / 4_mps // webers per metre
    };
    /*wom::SwerveDriveConfig::pose_angle_conf_t poseAnglePID{
        "/drivetrain/pid/pose/angle/config",
        0_deg / 1_s / 45_deg,
        wom::SwerveDriveConfig::pose_angle_conf_t::ki_t{0},
        0_deg / 1_deg};*/
    wom::SwerveDriveConfig::pose_position_conf_t posePositionPID{
        "/drivetrain/pid/pose/position/config", 0_mps / 1_m,
        wom::SwerveDriveConfig::pose_position_conf_t::ki_t{0.15}, 0_m / 1_m, 0_cm};

    // the config for the whole swerve drive
    wom::SwerveDriveConfig config{"/drivetrain",
                                  // anglePID,
                                  velocityPID,
                                  moduleConfigs,  // each module
                                  gyro,
                                  // poseAnglePID,
                                  posePositionPID,
                                  60_kg,  // robot mass (estimate rn)
                                  {0.1, 0.1, 0.1},
                                  {0.9, 0.9, 0.9}};

    // current limiting and setting idle mode of modules to brake mode
    // SwerveBase() {
    //  for (size_t i = 0; i < 4; i++) {
    //    turnMotors[i]->ConfigSupplyCurrentLimit(
    //        SupplyCurrentLimitConfiguration(true, 15, 15, 0));
    //    driveMotors[i]->SetNeutralMode(NeutralMode::Brake);
    //    turnMotors[i]->SetNeutralMode(NeutralMode::Brake);
    //    driveMotors[i]->SetInverted(true);
    //  }
    //}
  };
  SwerveBase swerveBase;

  struct SwerveTable {
    std::shared_ptr<nt::NetworkTable> swerveDriveTable =
        nt::NetworkTableInstance::GetDefault().GetTable("swerve");
  };
  SwerveTable swerveTable;

  struct AlphaArmSystem {
    rev::CANSparkMax alphaArmMotor{12, rev::CANSparkMax::MotorType::kBrushless};
    rev::CANSparkMax wristMotor{15, rev::CANSparkMax::MotorType::kBrushless};

    wom::Gearbox alphaArmGearbox{&alphaArmMotor, nullptr, frc::DCMotor::NEO(1)};
    wom::Gearbox wristGearbox{&wristMotor, nullptr, frc::DCMotor::NEO(1)};

    AlphaArmConfig config{alphaArmGearbox, wristGearbox};
  };
  AlphaArmSystem alphaArmSystem;
};<|MERGE_RESOLUTION|>--- conflicted
+++ resolved
@@ -33,7 +33,6 @@
   };
   Controllers controllers;
 
-<<<<<<< HEAD
   struct AlphaArmSystem {
     rev::CANSparkMax alphaArmMotor{12, rev::CANSparkMax::MotorType::kBrushless};
     rev::CANSparkMax wristMotor{15, rev::CANSparkMax::MotorType::kBrushless};
@@ -45,8 +44,6 @@
   };
   AlphaArmSystem alphaArmSystem;
 
-=======
->>>>>>> 0bd9a811
   struct IntakeSystem {
     rev::CANSparkMax intakeMotor{2, rev::CANSparkMax::MotorType::kBrushed};
     // wom::CANSparkMaxEncoder intakeEncoder{&intakeMotor, 0.1_m};
