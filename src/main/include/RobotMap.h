// Copyright (c) 2023-2024 CurtinFRC
// Open Source Software, you can modify it according to the terms
// of the MIT License at the root of this project
#pragma once

#include <frc/Compressor.h>
#include <frc/DoubleSolenoid.h>
#include <frc/XboxController.h>
#include <frc/system/plant/DCMotor.h>
#include <units/angle.h>
#include <units/length.h>

#include <string>

#include <ctre/phoenix6/CANcoder.hpp>
#include <ctre/phoenix6/Pigeon2.hpp>
#include <ctre/phoenix6/TalonFX.hpp>

<<<<<<< HEAD
#include "Intake.h"
#include "IntakeBehaviour.h"
=======
#include "Shooter.h"
>>>>>>> 7533257f
#include "Wombat.h"

struct RobotMap {
  struct Controllers {
    frc::XboxController driver = frc::XboxController(0);
    frc::XboxController codriver = frc::XboxController(1);
<<<<<<< HEAD
  };
  Controllers controllers;

  struct IntakeSystem {
    rev::CANSparkMax intakeMotor{2, rev::CANSparkMax::MotorType::kBrushed};
    // wom::CANSparkMaxEncoder intakeEncoder{&intakeMotor, 0.1_m};
    // frc::DigitalInput intakeSensor{0};
    // frc::DigitalInput magSensor{0};
    // frc::DigitalInput shooterSensor{0};

    wom::Gearbox IntakeGearbox{&intakeMotor, nullptr, frc::DCMotor::CIM(1)};

    IntakeConfig config{IntakeGearbox /*, &intakeSensor, &magSensor, &shooterSensor*/};
  };
  IntakeSystem intakeSystem;

=======
    frc::XboxController testController = frc::XboxController(2);
  };
  Controllers controllers;

  struct Shooter {
    rev::CANSparkMax shooterMotor{11, rev::CANSparkMax::MotorType::kBrushless};
    // frc::DigitalInput shooterSensor{2};

    // wom::VoltageController shooterMotorGroup = wom::VoltageController::Group(shooterMotor);
    // wom::CANSparkMaxEncoder* shooterEncoder = new wom::CANSparkMaxEncoder(&shooterMotor, 0.01_m);
    wom::Gearbox shooterGearbox{&shooterMotor, nullptr, frc::DCMotor::NEO(1)};

    ShooterConfig config{
        "shooterGearbox",
        shooterGearbox,
        // &shooterSensor,
    };
  };
  Shooter shooterSystem;
>>>>>>> 7533257f
  
  struct SwerveBase {
    ctre::phoenix6::hardware::CANcoder frontLeftCancoder{18, "Drivebase"};
    ctre::phoenix6::hardware::CANcoder frontRightCancoder{19, "Drivebase"};
    ctre::phoenix6::hardware::CANcoder backLeftCancoder{16, "Drivebase"};
    ctre::phoenix6::hardware::CANcoder backRightCancoder{17, "Drivebase"};

    ctre::phoenix6::hardware::Pigeon2* gyro =
        new ctre::phoenix6::hardware::Pigeon2(20, "Drivebase");
    wpi::array<ctre::phoenix6::hardware::TalonFX*, 4> turnMotors{
        new ctre::phoenix6::hardware::TalonFX(7, "Drivebase"),   // front left
        new ctre::phoenix6::hardware::TalonFX(2, "Drivebase"),   // front right
        new ctre::phoenix6::hardware::TalonFX(6, "Drivebase"),   // back left
        new ctre::phoenix6::hardware::TalonFX(4, "Drivebase")};  // back right
    wpi::array<ctre::phoenix6::hardware::TalonFX*, 4> driveMotors{
        new ctre::phoenix6::hardware::TalonFX(9, "Drivebase"),   // front left
        new ctre::phoenix6::hardware::TalonFX(1, "Drivebase"),   // front right
        new ctre::phoenix6::hardware::TalonFX(5, "Drivebase"),   // back left
        new ctre::phoenix6::hardware::TalonFX(3, "Drivebase")};  // back right

    wpi::array<wom::SwerveModuleConfig, 4> moduleConfigs{
        wom::SwerveModuleConfig{ //CORRECT
            // front left module
            frc::Translation2d(10.761_in, 9.455_in),
            wom::Gearbox{
                driveMotors[0],
                new wom::TalonFXEncoder(driveMotors[0], 0.0445_m, 6.75),
                frc::DCMotor::Falcon500(1).WithReduction(6.75)},
            wom::Gearbox{turnMotors[0],
                         new wom::CanEncoder(18, 0.0445_m, 4096, 12.8),
                         frc::DCMotor::Falcon500(1).WithReduction(12.8)},
            &frontLeftCancoder, 4_in / 2},
        wom::SwerveModuleConfig{ //CORRECT
            // front right module
            frc::Translation2d(10.761_in, -9.455_in),
            wom::Gearbox{
                driveMotors[1],
                new wom::TalonFXEncoder(driveMotors[1], 0.0445_m, 6.75),
                frc::DCMotor::Falcon500(1).WithReduction(6.75)},
            wom::Gearbox{turnMotors[1],
                         new wom::CanEncoder(19, 0.0445_m, 4096, 12.8),
                         frc::DCMotor::Falcon500(1).WithReduction(12.8)},
            &frontRightCancoder, 4_in / 2},
        wom::SwerveModuleConfig{
            // back left module
            frc::Translation2d(-10.761_in, 9.455_in),
            wom::Gearbox{
                driveMotors[2],
                new wom::TalonFXEncoder(driveMotors[2], 0.0445_m, 6.75),
                frc::DCMotor::Falcon500(1).WithReduction(6.75)},
            wom::Gearbox{turnMotors[2],
                         new wom::CanEncoder(16, 0.0445_m, 4096, 12.8),
                         frc::DCMotor::Falcon500(1).WithReduction(12.8)},
            &backRightCancoder, 4_in / 2},
        wom::SwerveModuleConfig{
            // back right module
            frc::Translation2d(-10.761_in, -9.455_in),
            wom::Gearbox{
                driveMotors[3],
                new wom::TalonFXEncoder(driveMotors[3], 0.0445_m, 6.75),
                frc::DCMotor::Falcon500(1).WithReduction(6.75)},
            wom::Gearbox{turnMotors[3],
                         new wom::CanEncoder(17, 0.0445_m, 4096, 12.8),
                         frc::DCMotor::Falcon500(1).WithReduction(12.8)},
            &backLeftCancoder, 4_in / 2},
    };

    // Setting the PID path and values to be used for SwerveDrive and
    // SwerveModules
    /*wom::SwerveModule::angle_pid_conf_t anglePID{
        "/drivetrain/pid/angle/config", 90_V / 360_deg, 0.0_V / (100_deg * 1_s),
        0_V / (100_deg / 1_s)};*/
    wom::SwerveModule::velocity_pid_conf_t velocityPID{
        "/drivetrain/pid/velocity/config",
        //  12_V / 4_mps // webers per metre
    };
    /*wom::SwerveDriveConfig::pose_angle_conf_t poseAnglePID{
        "/drivetrain/pid/pose/angle/config",
        0_deg / 1_s / 45_deg,
        wom::SwerveDriveConfig::pose_angle_conf_t::ki_t{0},
        0_deg / 1_deg};*/
    wom::SwerveDriveConfig::pose_position_conf_t posePositionPID{
        "/drivetrain/pid/pose/position/config",
        0_mps / 1_m,
        wom::SwerveDriveConfig::pose_position_conf_t::ki_t{0.15},
        0_m / 1_m,
        0_cm};

    // the config for the whole swerve drive
    wom::SwerveDriveConfig config{"/drivetrain",
                                  //anglePID,
                                  velocityPID,
                                  moduleConfigs,  // each module
                                  gyro,
                                  //poseAnglePID,
                                  posePositionPID,
                                  60_kg,  // robot mass (estimate rn)
                                  {0.1, 0.1, 0.1},
                                  {0.9, 0.9, 0.9}};

    // current limiting and setting idle mode of modules to brake mode
    // SwerveBase() {
    //  for (size_t i = 0; i < 4; i++) {
    //    turnMotors[i]->ConfigSupplyCurrentLimit(
    //        SupplyCurrentLimitConfiguration(true, 15, 15, 0));
    //    driveMotors[i]->SetNeutralMode(NeutralMode::Brake);
    //    turnMotors[i]->SetNeutralMode(NeutralMode::Brake);
    //    driveMotors[i]->SetInverted(true);
    //  }
    //}
  };
  SwerveBase swerveBase;

  struct SwerveTable {
    std::shared_ptr<nt::NetworkTable> swerveDriveTable = nt::NetworkTableInstance::GetDefault().GetTable("swerve");
  }; SwerveTable swerveTable;
};<|MERGE_RESOLUTION|>--- conflicted
+++ resolved
@@ -16,19 +16,15 @@
 #include <ctre/phoenix6/Pigeon2.hpp>
 #include <ctre/phoenix6/TalonFX.hpp>
 
-<<<<<<< HEAD
 #include "Intake.h"
 #include "IntakeBehaviour.h"
-=======
 #include "Shooter.h"
->>>>>>> 7533257f
 #include "Wombat.h"
 
 struct RobotMap {
   struct Controllers {
     frc::XboxController driver = frc::XboxController(0);
     frc::XboxController codriver = frc::XboxController(1);
-<<<<<<< HEAD
   };
   Controllers controllers;
 
@@ -42,13 +38,8 @@
     wom::Gearbox IntakeGearbox{&intakeMotor, nullptr, frc::DCMotor::CIM(1)};
 
     IntakeConfig config{IntakeGearbox /*, &intakeSensor, &magSensor, &shooterSensor*/};
-  };
-  IntakeSystem intakeSystem;
+  }; IntakeSystem intakeSystem;
 
-=======
-    frc::XboxController testController = frc::XboxController(2);
-  };
-  Controllers controllers;
 
   struct Shooter {
     rev::CANSparkMax shooterMotor{11, rev::CANSparkMax::MotorType::kBrushless};
@@ -63,9 +54,7 @@
         shooterGearbox,
         // &shooterSensor,
     };
-  };
-  Shooter shooterSystem;
->>>>>>> 7533257f
+  }; Shooter shooterSystem;
   
   struct SwerveBase {
     ctre::phoenix6::hardware::CANcoder frontLeftCancoder{18, "Drivebase"};
