// Copyright (c) 2023-2024 CurtinFRC
// Open Source Software, you can modify it according to the terms
// of the MIT License at the root of this project

#pragma once

#include <frc/Compressor.h>
#include <frc/DoubleSolenoid.h>
#include <frc/DutyCycleEncoder.h>
#include <frc/Encoder.h>
#include <frc/XboxController.h>
#include <frc/system/plant/DCMotor.h>
#include <frc/controller/PIDController.h>
#include <units/angle.h>
#include <units/length.h>

#include <memory>
#include <string>

#include "AlphaArm.h"
#include <ctre/phoenix6/CANcoder.hpp>
#include <ctre/phoenix6/Pigeon2.hpp>
#include <ctre/phoenix6/TalonFX.hpp>

#include "AlphaArm.h"
#include "AlphaArmBehaviour.h"
#include "Intake.h"
#include "Shooter.h"
#include "Wombat.h"
#include "Wombat.h"
#include "AlphaArm.h"
#include "AlphaArmBehaviour.h"

struct RobotMap {
  struct Controllers {
    frc::XboxController driver = frc::XboxController(0);
    frc::XboxController codriver = frc::XboxController(1);
    frc::XboxController testController = frc::XboxController(2);
  };
  Controllers controllers;

<<<<<<< HEAD
//   struct SwerveBase {
//     ctre::phoenix6::hardware::CANcoder frontLeftCancoder{19, "Drivebase"};
//     ctre::phoenix6::hardware::CANcoder frontRightCancoder{17, "Driverbase"};
//     ctre::phoenix6::hardware::CANcoder backLeftCancoder{16, "Drivebase"};
//     ctre::phoenix6::hardware::CANcoder backRightCancoder{18, "Drivebase"};

//     ctre::phoenix6::hardware::Pigeon2* gyro = new ctre::phoenix6::hardware::Pigeon2(20, "Drivebase");
//     wpi::array<ctre::phoenix6::hardware::TalonFX*, 4> turnMotors{
//         new ctre::phoenix6::hardware::TalonFX(7, "Drivebase"),
//         new ctre::phoenix6::hardware::TalonFX(5, "Drivebase"),
//         new ctre::phoenix6::hardware::TalonFX(1, "Drivebase"),
//         new ctre::phoenix6::hardware::TalonFX(3, "Drivebase")};
//     wpi::array<ctre::phoenix6::hardware::TalonFX*, 4> driveMotors{
//         new ctre::phoenix6::hardware::TalonFX(9, "Drivebase"),
//         new ctre::phoenix6::hardware::TalonFX(6, "Drivebase"),
//         new ctre::phoenix6::hardware::TalonFX(2, "Drivebase"),
//         new ctre::phoenix6::hardware::TalonFX(4, "Drivebase")};

//     wpi::array<wom::SwerveModuleConfig, 4> moduleConfigs{
//         wom::SwerveModuleConfig{
//             // front left module
//             frc::Translation2d(10.761_in, 9.455_in),
//             wom::Gearbox{driveMotors[0], new wom::TalonFXEncoder(driveMotors[0], 0.0445_m, 6.75),
//                          frc::DCMotor::Falcon500(1).WithReduction(6.75)},
//             wom::Gearbox{turnMotors[0], new wom::CanEncoder(19, 0.0445_m, 4096, 12.8),
//                          frc::DCMotor::Falcon500(1).WithReduction(12.8)},
//             &frontLeftCancoder, 4_in / 2},
//         wom::SwerveModuleConfig{
//             // front right module
//             frc::Translation2d(10.761_in, -9.455_in),
//             wom::Gearbox{driveMotors[1], new wom::TalonFXEncoder(driveMotors[1], 0.0445_m, 6.75),
//                          frc::DCMotor::Falcon500(1).WithReduction(6.75)},
//             wom::Gearbox{turnMotors[1], new wom::CanEncoder(17, 0.0445_m, 4096, 12.8),
//                          frc::DCMotor::Falcon500(1).WithReduction(12.8)},
//             &frontRightCancoder, 4_in / 2},
//         wom::SwerveModuleConfig{
//             // back left module
//             frc::Translation2d(-10.761_in, 9.455_in),
//             wom::Gearbox{driveMotors[2], new wom::TalonFXEncoder(driveMotors[2], 0.0445_m, 6.75),
//                          frc::DCMotor::Falcon500(1).WithReduction(6.75)},
//             wom::Gearbox{turnMotors[2], new wom::CanEncoder(16, 0.0445_m, 4096, 12.8),
//                          frc::DCMotor::Falcon500(1).WithReduction(12.8)},
//             &backRightCancoder, 4_in / 2},
//         wom::SwerveModuleConfig{
//             // back right module
//             frc::Translation2d(-10.761_in, -9.455_in),
//             wom::Gearbox{driveMotors[3], new wom::TalonFXEncoder(driveMotors[3], 0.0445_m, 6.75),
//                          frc::DCMotor::Falcon500(1).WithReduction(6.75)},
//             wom::Gearbox{turnMotors[3], new wom::CanEncoder(18, 0.0445_m, 4096, 12.8),
//                          frc::DCMotor::Falcon500(1).WithReduction(12.8)},
//             &backLeftCancoder, 4_in / 2},
//     };

//     // Setting the PID path and values to be used for SwerveDrive and
//     // SwerveModules
//     wom::SwerveModule::angle_pid_conf_t anglePID{
//         "/drivetrain/pid/angle/config", 2_V / 360_deg, 0.0_V / (100_deg * 1_s),
//         0_V / (100_deg / 1_s),          1_deg,         0.5_deg / 2_s};
//     wom::SwerveModule::velocity_pid_conf_t velocityPID{
//         "/drivetrain/pid/velocity/config",
//         //  12_V / 4_mps // webers per metre
//     };
//     wom::SwerveDriveConfig::pose_angle_conf_t poseAnglePID{
//         "/drivetrain/pid/pose/angle/config",
//         180_deg / 1_s / 45_deg,
//         wom::SwerveDriveConfig::pose_angle_conf_t::ki_t{0.1},
//         0_deg / 1_deg,
//         10_deg,
//         10_deg / 1_s};
//     wom::SwerveDriveConfig::pose_position_conf_t posePositionPID{
//         "/drivetrain/pid/pose/position/config",
//         3_mps / 1_m,
//         wom::SwerveDriveConfig::pose_position_conf_t::ki_t{0.15},
//         0_m / 1_m,
//         20_cm,
//         10_cm / 1_s,
//         10_cm};

//     // the config for the whole swerve drive
//     wom::SwerveDriveConfig config{"/drivetrain",
//                                   anglePID,
//                                   velocityPID,
//                                   moduleConfigs,  // each module
//                                   gyro,
//                                   poseAnglePID,
//                                   posePositionPID,
//                                   60_kg,  // robot mass (estimate rn)
//                                   {0.1, 0.1, 0.1},
//                                   {0.9, 0.9, 0.9}};

//     // current limiting and setting idle mode of modules to brake mode
//     // SwerveBase() {
//     //  for (size_t i = 0; i < 4; i++) {
//     //    turnMotors[i]->ConfigSupplyCurrentLimit(
//     //        SupplyCurrentLimitConfiguration(true, 15, 15, 0));
//     //    driveMotors[i]->SetNeutralMode(NeutralMode::Brake);
//     //    turnMotors[i]->SetNeutralMode(NeutralMode::Brake);
//     //    driveMotors[i]->SetInverted(true);
//     //  }
//     //}
//   };
//   SwerveBase swerveBase;


//     struct SwerveTable {
//     std::shared_ptr<nt::NetworkTable> swerveDriveTable =
//         nt::NetworkTableInstance::GetDefault().GetTable("swerve");
//   };
//   SwerveTable swerveTable;
  
   struct AlphaArmSystem {
    rev::CANSparkMax alphaArmMotorUp{21, rev::CANSparkMax::MotorType::kBrushless};
    rev::CANSparkMax alphaArmMotorDown{26, rev::CANSparkMax::MotorType::kBrushless};

    wom::DutyCycleEncoder alphaArmEncoder{3, 0.1_m, 2048, 1};
    wom::CANSparkMaxEncoder* alphaArmNeoEncoderUp = new wom::CANSparkMaxEncoder(&alphaArmMotorUp, 0.1_m);
    wom::CANSparkMaxEncoder* alphaArmNeoEncoderDown = new wom::CANSparkMaxEncoder(&alphaArmMotorDown, 0.1_m);


    wom::Gearbox alphaArmGearbox{&alphaArmMotorUp, alphaArmNeoEncoderUp, frc::DCMotor::NEO(1)};
    wom::Gearbox alphaArmGearbox2{&alphaArmMotorDown, alphaArmNeoEncoderDown, frc::DCMotor::NEO(1)};

    //frc::PIDController pidArmConfig{0.1, 0.1, 0.1};
    
    // wom::PIDConfig<units::degree, units::volts> alphaArmPIDConfig{
    //    "/alphaArm/pid/config",
    //    0.1_V / 30_deg,
    //    0.1_V / (1_deg * 1_s),
    //    0.1_V / (1_deg / 1_s),
    //    5_deg, 
    //    2_deg / 1_s,
    //    5_deg};
// /
    AlphaArmConfig config{alphaArmGearbox, alphaArmGearbox2, alphaArmEncoder, "/alphaArm"
    //, &vision
    };
  };
  AlphaArmSystem alphaArmSystem;
};
=======
  struct AlphaArmSystem {
    rev::CANSparkMax alphaArmMotor{12, rev::CANSparkMax::MotorType::kBrushless};
    rev::CANSparkMax wristMotor{15, rev::CANSparkMax::MotorType::kBrushless};

    wom::Gearbox alphaArmGearbox{&alphaArmMotor, nullptr, frc::DCMotor::NEO(1)};
    wom::Gearbox wristGearbox{&wristMotor, nullptr, frc::DCMotor::NEO(1)};

    AlphaArmConfig config{alphaArmGearbox, wristGearbox};
  };
  AlphaArmSystem alphaArmSystem;

  struct SwerveBase {
    ctre::phoenix6::hardware::CANcoder frontLeftCancoder{16, "Drivebase"};
    ctre::phoenix6::hardware::CANcoder frontRightCancoder{18, "Drivebase"};
    ctre::phoenix6::hardware::CANcoder backLeftCancoder{17, "Drivebase"};
    ctre::phoenix6::hardware::CANcoder backRightCancoder{19, "Drivebase"};

    ctre::phoenix6::hardware::Pigeon2* gyro =
        new ctre::phoenix6::hardware::Pigeon2(20, "Drivebase");
    wpi::array<ctre::phoenix6::hardware::TalonFX*, 4> turnMotors{
        new ctre::phoenix6::hardware::TalonFX(6, "Drivebase"),   // front left
        new ctre::phoenix6::hardware::TalonFX(7, "Drivebase"),   // front right
        new ctre::phoenix6::hardware::TalonFX(4, "Drivebase"),   // back left
        new ctre::phoenix6::hardware::TalonFX(2, "Drivebase")};  // back right
    wpi::array<ctre::phoenix6::hardware::TalonFX*, 4> driveMotors{
        new ctre::phoenix6::hardware::TalonFX(5, "Drivebase"),   // front left
        new ctre::phoenix6::hardware::TalonFX(9, "Drivebase"),   // front right
        new ctre::phoenix6::hardware::TalonFX(3, "Drivebase"),   // back left
        new ctre::phoenix6::hardware::TalonFX(1, "Drivebase")};  // back right

    wpi::array<wom::SwerveModuleConfig, 4> moduleConfigs{
        wom::SwerveModuleConfig{ //CORRECT
            // front left module
            frc::Translation2d(-10_in, 9_in),
            wom::Gearbox{
                driveMotors[0],
                new wom::TalonFXEncoder(driveMotors[0], 0.0445_m, 6.75),
                frc::DCMotor::Falcon500(1).WithReduction(6.75)},
            wom::Gearbox{turnMotors[0],
                         new wom::CanEncoder(16, 0.0445_m, 4096, 12.8),
                         frc::DCMotor::Falcon500(1).WithReduction(12.8)},
            &frontLeftCancoder, 4_in / 2},
        wom::SwerveModuleConfig{ //CORRECT
            // front right module
            frc::Translation2d(10_in, 9_in),
            wom::Gearbox{
                driveMotors[1],
                new wom::TalonFXEncoder(driveMotors[1], 0.0445_m, 6.75),
                frc::DCMotor::Falcon500(1).WithReduction(6.75)},
            wom::Gearbox{turnMotors[1],
                         new wom::CanEncoder(18, 0.0445_m, 4096, 12.8),
                         frc::DCMotor::Falcon500(1).WithReduction(12.8)},
            &frontRightCancoder, 4_in / 2},
        wom::SwerveModuleConfig{
            // back left module
            frc::Translation2d(-10_in, 9_in),
            wom::Gearbox{
                driveMotors[2],
                new wom::TalonFXEncoder(driveMotors[2], 0.0445_m, 6.75),
                frc::DCMotor::Falcon500(1).WithReduction(6.75)},
            wom::Gearbox{turnMotors[2],
                         new wom::CanEncoder(17, 0.0445_m, 4096, 12.8),
                         frc::DCMotor::Falcon500(1).WithReduction(12.8)},
            &backRightCancoder, 4_in / 2},
        wom::SwerveModuleConfig{
            // back right module
            frc::Translation2d(-10_in, -9_in),
            wom::Gearbox{
                driveMotors[3],
                new wom::TalonFXEncoder(driveMotors[3], 0.0445_m, 6.75),
                frc::DCMotor::Falcon500(1).WithReduction(6.75)},
            wom::Gearbox{turnMotors[3],
                         new wom::CanEncoder(19, 0.0445_m, 4096, 12.8),
                         frc::DCMotor::Falcon500(1).WithReduction(12.8)},
            &backLeftCancoder, 4_in / 2},
    };

    // Setting the PID path and values to be used for SwerveDrive and
    // SwerveModules
    /*wom::SwerveModule::angle_pid_conf_t anglePID{
        "/drivetrain/pid/angle/config", 90_V / 360_deg, 0.0_V / (100_deg * 1_s),
        0_V / (100_deg / 1_s)};*/
    wom::SwerveModule::velocity_pid_conf_t velocityPID{
        "/drivetrain/pid/velocity/config",
        //  12_V / 4_mps // webers per metre
    };
    /*wom::SwerveDriveConfig::pose_angle_conf_t poseAnglePID{
        "/drivetrain/pid/pose/angle/config",
        0_deg / 1_s / 45_deg,
        wom::SwerveDriveConfig::pose_angle_conf_t::ki_t{0},
        0_deg / 1_deg};*/
    wom::SwerveDriveConfig::pose_position_conf_t posePositionPID{
        "/drivetrain/pid/pose/position/config",
        0_mps / 1_m,
        wom::SwerveDriveConfig::pose_position_conf_t::ki_t{0.15},
        0_m / 1_m,
        0_cm};

    // the config for the whole swerve drive
    wom::SwerveDriveConfig config{"/drivetrain",
                                  //anglePID,
                                  velocityPID,
                                  moduleConfigs,  // each module
                                  gyro,
                                  //poseAnglePID,
                                  posePositionPID,
                                  60_kg,  // robot mass (estimate rn)
                                  {0.1, 0.1, 0.1},
                                  {0.9, 0.9, 0.9}};

    // current limiting and setting idle mode of modules to brake mode
    // SwerveBase() {
    //  for (size_t i = 0; i < 4; i++) {
    //    turnMotors[i]->ConfigSupplyCurrentLimit(
    //        SupplyCurrentLimitConfiguration(true, 15, 15, 0));
    //    driveMotors[i]->SetNeutralMode(NeutralMode::Brake);
    //    turnMotors[i]->SetNeutralMode(NeutralMode::Brake);
    //    driveMotors[i]->SetInverted(true);
    //  }
    //}
  };
  SwerveBase swerveBase;

  struct SwerveTable {
    std::shared_ptr<nt::NetworkTable> swerveDriveTable = nt::NetworkTableInstance::GetDefault().GetTable("swerve");
  }; SwerveTable swerveTable;
};
>>>>>>> be5e35ad
<|MERGE_RESOLUTION|>--- conflicted
+++ resolved
@@ -39,7 +39,6 @@
   };
   Controllers controllers;
 
-<<<<<<< HEAD
 //   struct SwerveBase {
 //     ctre::phoenix6::hardware::CANcoder frontLeftCancoder{19, "Drivebase"};
 //     ctre::phoenix6::hardware::CANcoder frontRightCancoder{17, "Driverbase"};
@@ -162,34 +161,12 @@
     wom::Gearbox alphaArmGearbox{&alphaArmMotorUp, alphaArmNeoEncoderUp, frc::DCMotor::NEO(1)};
     wom::Gearbox alphaArmGearbox2{&alphaArmMotorDown, alphaArmNeoEncoderDown, frc::DCMotor::NEO(1)};
 
-    //frc::PIDController pidArmConfig{0.1, 0.1, 0.1};
-    
-    // wom::PIDConfig<units::degree, units::volts> alphaArmPIDConfig{
-    //    "/alphaArm/pid/config",
-    //    0.1_V / 30_deg,
-    //    0.1_V / (1_deg * 1_s),
-    //    0.1_V / (1_deg / 1_s),
-    //    5_deg, 
-    //    2_deg / 1_s,
-    //    5_deg};
-// /
     AlphaArmConfig config{alphaArmGearbox, alphaArmGearbox2, alphaArmEncoder, "/alphaArm"
     //, &vision
     };
   };
   AlphaArmSystem alphaArmSystem;
-};
-=======
-  struct AlphaArmSystem {
-    rev::CANSparkMax alphaArmMotor{12, rev::CANSparkMax::MotorType::kBrushless};
-    rev::CANSparkMax wristMotor{15, rev::CANSparkMax::MotorType::kBrushless};
-
-    wom::Gearbox alphaArmGearbox{&alphaArmMotor, nullptr, frc::DCMotor::NEO(1)};
-    wom::Gearbox wristGearbox{&wristMotor, nullptr, frc::DCMotor::NEO(1)};
-
-    AlphaArmConfig config{alphaArmGearbox, wristGearbox};
-  };
-  AlphaArmSystem alphaArmSystem;
+
 
   struct SwerveBase {
     ctre::phoenix6::hardware::CANcoder frontLeftCancoder{16, "Drivebase"};
@@ -307,4 +284,3 @@
     std::shared_ptr<nt::NetworkTable> swerveDriveTable = nt::NetworkTableInstance::GetDefault().GetTable("swerve");
   }; SwerveTable swerveTable;
 };
->>>>>>> be5e35ad
