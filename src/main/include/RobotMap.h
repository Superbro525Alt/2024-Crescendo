--- conflicted
+++ resolved
@@ -27,7 +27,6 @@
   };
   Controllers controllers;
 
-<<<<<<< HEAD
   struct IntakeSystem {
     rev::CANSparkMax intakeMotor{2, rev::CANSparkMax::MotorType::kBrushed};
     // wom::CANSparkMaxEncoder intakeEncoder{&intakeMotor, 0.1_m};
@@ -40,7 +39,8 @@
     IntakeConfig config{IntakeGearbox /*, &intakeSensor, &magSensor, &shooterSensor*/};
   };
   IntakeSystem intakeSystem;
-=======
+
+  
   struct SwerveBase {
     ctre::phoenix6::hardware::CANcoder frontLeftCancoder{18, "Drivebase"};
     ctre::phoenix6::hardware::CANcoder frontRightCancoder{19, "Drivebase"};
@@ -156,5 +156,4 @@
   struct SwerveTable {
     std::shared_ptr<nt::NetworkTable> swerveDriveTable = nt::NetworkTableInstance::GetDefault().GetTable("swerve");
   }; SwerveTable swerveTable;
->>>>>>> 52eba455
 };