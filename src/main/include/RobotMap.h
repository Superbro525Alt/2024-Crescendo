--- conflicted
+++ resolved
@@ -19,35 +19,133 @@
 #include <ctre/phoenix6/Pigeon2.hpp>
 #include <ctre/phoenix6/TalonFX.hpp>
 
-<<<<<<< HEAD
+#include "Climber.h"
 #include "Mag.h"
-#include "Climber.h"
-=======
+#include "Wombat.h"
 #include "Intake.h"
-#include "IntakeBehaviour.h"
->>>>>>> 699b531e
-#include "Wombat.h"
 
 struct RobotMap {
   struct Controllers {
     frc::XboxController driver = frc::XboxController(0);
-    frc::XboxController codriver = frc::XboxController(1);
+    frc::XboxController coDriver = frc::XboxController(1);
+    frc::XboxController testController = frc::XboxController(2);
   };
   Controllers controllers;
 
-  struct IntakeSystem {
-    rev::CANSparkMax intakeMotor{2, rev::CANSparkMax::MotorType::kBrushed};
-    // wom::CANSparkMaxEncoder intakeEncoder{&intakeMotor, 0.1_m};
-    // frc::DigitalInput intakeSensor{0};
-    // frc::DigitalInput magSensor{0};
-    // frc::DigitalInput shooterSensor{0};
+  struct SwerveBase {
+    ctre::phoenix6::hardware::CANcoder frontLeftCancoder{19};
+    ctre::phoenix6::hardware::CANcoder frontRightCancoder{17};
+    ctre::phoenix6::hardware::CANcoder backLeftCancoder{16};
+    ctre::phoenix6::hardware::CANcoder backRightCancoder{18};
 
-    wom::Gearbox IntakeGearbox{&intakeMotor, nullptr, frc::DCMotor::CIM(1)};
+    ctre::phoenix6::hardware::Pigeon2* gyro = new ctre::phoenix6::hardware::Pigeon2(20, "Drivebase");
+    wpi::array<ctre::phoenix6::hardware::TalonFX*, 4> turnMotors{
+        new ctre::phoenix6::hardware::TalonFX(7, "Drivebase"),
+        new ctre::phoenix6::hardware::TalonFX(5, "Drivebase"),
+        new ctre::phoenix6::hardware::TalonFX(1, "Drivebase"),
+        new ctre::phoenix6::hardware::TalonFX(3, "Drivebase")};
+    wpi::array<ctre::phoenix6::hardware::TalonFX*, 4> driveMotors{
+        new ctre::phoenix6::hardware::TalonFX(9, "Drivebase"),
+        new ctre::phoenix6::hardware::TalonFX(6, "Drivebase"),
+        new ctre::phoenix6::hardware::TalonFX(2, "Drivebase"),
+        new ctre::phoenix6::hardware::TalonFX(4, "Drivebase")};
 
-    IntakeConfig config{IntakeGearbox /*, &intakeSensor, &magSensor, &shooterSensor*/};
+    wpi::array<wom::SwerveModuleConfig, 4> moduleConfigs{
+        wom::SwerveModuleConfig{
+            // front left module
+            frc::Translation2d(10.761_in, 9.455_in),
+            wom::Gearbox{driveMotors[0], new wom::TalonFXEncoder(driveMotors[0], 0.0445_m, 6.75),
+                         frc::DCMotor::Falcon500(1).WithReduction(6.75)},
+            wom::Gearbox{turnMotors[0], new wom::CanEncoder(19, 0.0445_m, 4096, 12.8),
+                         frc::DCMotor::Falcon500(1).WithReduction(12.8)},
+            &frontLeftCancoder, 4_in / 2},
+        wom::SwerveModuleConfig{
+            // front right module
+            frc::Translation2d(10.761_in, -9.455_in),
+            wom::Gearbox{driveMotors[1], new wom::TalonFXEncoder(driveMotors[1], 0.0445_m, 6.75),
+                         frc::DCMotor::Falcon500(1).WithReduction(6.75)},
+            wom::Gearbox{turnMotors[1], new wom::CanEncoder(17, 0.0445_m, 4096, 12.8),
+                         frc::DCMotor::Falcon500(1).WithReduction(12.8)},
+            &frontRightCancoder, 4_in / 2},
+        wom::SwerveModuleConfig{
+            // back left module
+            frc::Translation2d(-10.761_in, 9.455_in),
+            wom::Gearbox{driveMotors[2], new wom::TalonFXEncoder(driveMotors[2], 0.0445_m, 6.75),
+                         frc::DCMotor::Falcon500(1).WithReduction(6.75)},
+            wom::Gearbox{turnMotors[2], new wom::CanEncoder(16, 0.0445_m, 4096, 12.8),
+                         frc::DCMotor::Falcon500(1).WithReduction(12.8)},
+            &backRightCancoder, 4_in / 2},
+        wom::SwerveModuleConfig{
+            // back right module
+            frc::Translation2d(-10.761_in, -9.455_in),
+            wom::Gearbox{driveMotors[3], new wom::TalonFXEncoder(driveMotors[3], 0.0445_m, 6.75),
+                         frc::DCMotor::Falcon500(1).WithReduction(6.75)},
+            wom::Gearbox{turnMotors[3], new wom::CanEncoder(18, 0.0445_m, 4096, 12.8),
+                         frc::DCMotor::Falcon500(1).WithReduction(12.8)},
+            &backLeftCancoder, 4_in / 2},
+    };
+
+    // Setting the PID path and values to be used for SwerveDrive and
+    // SwerveModules
+    wom::SwerveModule::angle_pid_conf_t anglePID{
+        "/drivetrain/pid/angle/config", 2_V / 360_deg, 0.0_V / (100_deg * 1_s),
+        0_V / (100_deg / 1_s),          1_deg,         0.5_deg / 2_s};
+    wom::SwerveModule::velocity_pid_conf_t velocityPID{
+        "/drivetrain/pid/velocity/config",
+        //  12_V / 4_mps // webers per metre
+    };
+    wom::SwerveDriveConfig::pose_angle_conf_t poseAnglePID{
+        "/drivetrain/pid/pose/angle/config",
+        180_deg / 1_s / 45_deg,
+        wom::SwerveDriveConfig::pose_angle_conf_t::ki_t{0.1},
+        0_deg / 1_deg,
+        10_deg,
+        10_deg / 1_s};
+    wom::SwerveDriveConfig::pose_position_conf_t posePositionPID{
+        "/drivetrain/pid/pose/position/config",
+        3_mps / 1_m,
+        wom::SwerveDriveConfig::pose_position_conf_t::ki_t{0.15},
+        0_m / 1_m,
+        20_cm,
+        10_cm / 1_s,
+        10_cm};
+
+    // the config for the whole swerve drive
+    wom::SwerveDriveConfig config{"/drivetrain",
+                                  anglePID,
+                                  velocityPID,
+                                  moduleConfigs,  // each module
+                                  gyro,
+                                  poseAnglePID,
+                                  posePositionPID,
+                                  60_kg,  // robot mass (estimate rn)
+                                  {0.1, 0.1, 0.1},
+                                  {0.9, 0.9, 0.9}};
+
+    // current limiting and setting idle mode of modules to brake mode
+    // SwerveBase() {
+    //  for (size_t i = 0; i < 4; i++) {
+    //    turnMotors[i]->ConfigSupplyCurrentLimit(
+    //        SupplyCurrentLimitConfiguration(true, 15, 15, 0));
+    //    driveMotors[i]->SetNeutralMode(NeutralMode::Brake);
+    //    turnMotors[i]->SetNeutralMode(NeutralMode::Brake);
+    //    driveMotors[i]->SetInverted(true);
+    //  }
+    //}
   };
-<<<<<<< HEAD
   SwerveBase swerveBase;
+
+  struct Climber {
+    rev::CANSparkMax* climberMotor = new rev::CANSparkMax{99, rev::CANSparkMax::MotorType::kBrushless};
+    wom::CANSparkMaxEncoder climberEncoder{climberMotor, 0.1_m};
+
+    wom::Gearbox climberGearbox{climberMotor, &climberEncoder, frc::DCMotor::NEO(1)};
+
+    ClimberConfig config{
+        climberGearbox,
+    };
+  };
+  Climber climberSystem;
 
   struct Mag {
     rev::CANSparkMax* magMotor = new rev::CANSparkMax{99, rev::CANSparkMax::MotorType::kBrushless};
@@ -68,18 +166,21 @@
   };
   Mag magSystem;
 
-  struct Climber {
-    rev::CANSparkMax* climberMotor = new rev::CANSparkMax{99, rev::CANSparkMax::MotorType::kBrushless};
-    wom::CANSparkMaxEncoder climberEncoder{climberMotor, 0.1_m};
+  struct IntakeSystem {
+    rev::CANSparkMax intakeMotor{2, rev::CANSparkMax::MotorType::kBrushed};
+    // wom::CANSparkMaxEncoder intakeEncoder{&intakeMotor, 0.1_m};
+    // frc::DigitalInput intakeSensor{0};
+    // frc::DigitalInput magSensor{0};
+    // frc::DigitalInput shooterSensor{0};
 
-    wom::Gearbox climberGearbox{climberMotor, &climberEncoder, frc::DCMotor::NEO(1)};
+    wom::Gearbox IntakeGearbox{&intakeMotor, nullptr, frc::DCMotor::CIM(1)};
 
-    ClimberConfig config{
-        climberGearbox,
+    IntakeConfig config {
+      IntakeGearbox,
+      // &intakeSensor,
+      // &magSensor,
+      // &shooterSensor
     };
   };
-  Climber climberSystem;
-=======
   IntakeSystem intakeSystem;
->>>>>>> 699b531e
 };