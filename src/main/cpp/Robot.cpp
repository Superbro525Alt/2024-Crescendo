// Copyright (c) 2023 CurtinFRC
// Open Source Software, you can modify it according to the terms
// of the MIT License at the root of this project

#include "Robot.h"

<<<<<<< HEAD
// include units
#include <units/velocity.h>
#include <units/acceleration.h>
#include <units/length.h>
#include <units/angle.h>
#include <units/time.h>
#include <units/voltage.h>

// include frc::DriveKinematics
#include <frc/kinematics/DifferentialDriveKinematics.h>

// include frc::RamseteController
#include <frc/controller/RamseteController.h>

// include frc::Timer
#include <frc/Timer.h>


void Robot::RobotInit() {

    
    m_chooser.SetDefaultOption("Default Auto", "Default Auto");

    frc::SmartDashboard::PutData("Auto Selector", &m_chooser);

    m_path_chooser.SetDefaultOption("Path1", "paths/output/Path1.wpilib.json");

    m_path_chooser.AddOption("Path1", "paths/output/Path1.wpilib.json");
    m_path_chooser.AddOption("Path2", "paths/output/Path2.wpilib.json");

    frc::SmartDashboard::PutData("Path Selector", &m_path_chooser);

    frc::SmartDashboard::PutData("Field", &m_field);

    simulation_timer = frc::Timer();
}

=======
void Robot::RobotInit() {
  wom::BehaviourScheduler::GetInstance()->Register(&robotmap.swerve);
  robotmap.swerve.SetDefaultBehaviour([this]() {
    return wom::make<wom::FieldRelativeSwerveDrive>(&robotmap.swerve, robotmap.controllers.driver);
  });
}
>>>>>>> fbdd80fd
void Robot::RobotPeriodic() {}

void Robot::AutonomousInit() {
    nt::NetworkTableInstance inst = nt::NetworkTableInstance::GetDefault();
    std::shared_ptr<nt::NetworkTable> table = inst.GetTable("FMSInfo");

    current_trajectory = m_pathplanner.getTrajectory(m_path_chooser.GetSelected());

     // create a netowrk table for the trajectory
    std::shared_ptr<nt::NetworkTable> trajectory_table = nt::NetworkTableInstance::GetDefault().GetTable("trajectory_path");
    current_trajectory_table = nt::NetworkTableInstance::GetDefault().GetTable("current_trajectory");
    current_trajectory_state_table = nt::NetworkTableInstance::GetDefault().GetTable("current_trajectory_state");

    // write the trajectory to the network table
    wom::utils::WriteTrajectory(trajectory_table, current_trajectory);

    // sample the first trajectory state
    frc::Trajectory::State desired_state = current_trajectory.Sample(0_s);

    // move drivebase position to the desired state
    m_driveSim.SetPose(wom::utils::TrajectoryStateToPose2d(desired_state));

    simulation_timer.Reset();
    simulation_timer.Start();
}
void Robot::AutonomousPeriodic() {
    m_field.SetRobotPose(m_driveSim.GetPose());

    // get the current trajectory state
    frc::Trajectory::State desired_state = current_trajectory.Sample(simulation_timer.Get());

    // get the current pose of the robot
    frc::Pose2d current_pose = m_driveSim.GetPose();
    
    // get the current wheel speeds
    wom::utils::WriteTrajectoryState(current_trajectory_state_table, desired_state);

    // move drivebase position to the desired state
    m_driveSim.SetPose(wom::utils::TrajectoryStateToPose2d(desired_state));
    
    // update the drivebase
    m_driveSim.Update(20_ms);
}

void Robot::TeleopInit() {
  sched = wom::BehaviourScheduler::GetInstance();
  sched->InterruptAll();
  sched->Schedule(wom::make<wom::FieldRelativeSwerveDrive>(&robotmap.swerve, robotmap.controllers.driver));
}
void Robot::TeleopPeriodic() {}

void Robot::DisabledInit() {}
void Robot::DisabledPeriodic() {}

void Robot::TestInit() {}
void Robot::TestPeriodic() {}

void Robot::SimulationInit() {
    
}

void Robot::SimulationPeriodic() {
}<|MERGE_RESOLUTION|>--- conflicted
+++ resolved
@@ -4,7 +4,6 @@
 
 #include "Robot.h"
 
-<<<<<<< HEAD
 // include units
 #include <units/velocity.h>
 #include <units/acceleration.h>
@@ -40,16 +39,13 @@
     frc::SmartDashboard::PutData("Field", &m_field);
 
     simulation_timer = frc::Timer();
+
+    wom::BehaviourScheduler::GetInstance()->Register(&robotmap.swerve);
+    robotmap.swerve.SetDefaultBehaviour([this]() {
+      return wom::make<wom::FieldRelativeSwerveDrive>(&robotmap.swerve, robotmap.controllers.driver);
+    });
 }
 
-=======
-void Robot::RobotInit() {
-  wom::BehaviourScheduler::GetInstance()->Register(&robotmap.swerve);
-  robotmap.swerve.SetDefaultBehaviour([this]() {
-    return wom::make<wom::FieldRelativeSwerveDrive>(&robotmap.swerve, robotmap.controllers.driver);
-  });
-}
->>>>>>> fbdd80fd
 void Robot::RobotPeriodic() {}
 
 void Robot::AutonomousInit() {
