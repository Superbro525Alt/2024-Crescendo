--- conflicted
+++ resolved
@@ -25,7 +25,6 @@
 
 static units::second_t lastPeriodic;
 
-<<<<<<< HEAD
 // void Robot::RobotInit() {
 //   lastPeriodic = wom::now();
 
@@ -53,22 +52,6 @@
   wom::BehaviourScheduler* scheduler = wom::BehaviourScheduler::GetInstance();
   scheduler->InterruptAll();
 
-=======
-void Robot::RobotInit() {
-
-  // shooter = new Shooter(robotmap.shooterSystem.config);
-  // wom::BehaviourScheduler::GetInstance()->Register(shooter);
-  // shooter->SetDefaultBehaviour(
-  //     [this]() { return wom::make<ShooterManualControl>(shooter, &robotmap.controllers.codriver); });
-
-  // sched = wom::BehaviourScheduler::GetInstance();
-  // m_chooser.SetDefaultOption("Default Auto", "Default Auto");
-
-  // m_chooser.SetDefaultOption("Default Auto", "Default Auto");
-
-  // frc::SmartDashboard::PutData("Auto Selector", &m_chooser);
-  sched = wom::BehaviourScheduler::GetInstance();
->>>>>>> 00456825
   m_chooser.SetDefaultOption("Default Auto", "Default Auto");
 
   // m_path_chooser.SetDefaultOption("Path1", "paths/output/Path1.wpilib.json");
@@ -100,7 +83,6 @@
   });
 
 
-<<<<<<< HEAD
   lastPeriodic = wom::now();
 
   climber = new Climber(robotmap.climberSystem.config);
@@ -109,7 +91,6 @@
       [this]() { return wom::make<ClimberManualControl>(climber, &robotmap.controllers.coDriver); });
   // m_driveSim = new wom::TempSimSwerveDrive(&simulation_timer, &m_field);
   // m_driveSim = wom::TempSimSwerveDrive();
-=======
   // m_driveSim = new wom::TempSimSwerveDrive(&simulation_timer, &m_field);
   // m_driveSim = wom::TempSimSwerveDrive();
 
@@ -194,17 +175,11 @@
   alphaArm->OnUpdate(dt);
   //_swerveDrive->OnUpdate(dt);
 
->>>>>>> 00456825
 }
 
 void Robot::AutonomousInit() {
   loop.Clear();
   sched->InterruptAll();
-<<<<<<< HEAD
-  // _swerveDrive->OnStart();
-}
-void Robot::AutonomousPeriodic() {}
-=======
 }
 
 void Robot::AutonomousPeriodic() {}
@@ -231,7 +206,6 @@
   // _swerveDrive->SetPose(_vision->GetAngleToObject(VisionTargetObjects::kNote).first);
 }
 
->>>>>>> 00456825
 void Robot::TeleopPeriodic() {}
 
 void Robot::DisabledInit() {}
@@ -240,9 +214,6 @@
 void Robot::TestInit() {}
 void Robot::TestPeriodic() {}
 
-<<<<<<< HEAD
-void Robot::SimulationInit() {}
-=======
 void Robot::SimulationInit() {
   /*  std::string x = "[";
     std::string y = "[";
@@ -267,5 +238,4 @@
   //                                                                     pose.Rotation().Degrees().value());
 }
 
->>>>>>> 00456825
 void Robot::SimulationPeriodic() {}