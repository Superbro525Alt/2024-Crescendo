// Copyright (c) 2023-2024 CurtinFRC
// Open Source Software, you can modify it according to the terms
// of the MIT License at the root of this project

#include "Robot.h"
#include "RobotMap.h"
#include <frc/TimedRobot.h>
#include <frc/Timer.h>
#include <frc/controller/RamseteController.h>
#include <frc/kinematics/DifferentialDriveKinematics.h>
#include <networktables/DoubleTopic.h>
#include <networktables/NetworkTable.h>
#include <networktables/NetworkTableInstance.h>
<<<<<<< HEAD

// include units
#include <units/velocity.h>
#include <units/acceleration.h>
#include <units/angle.h>
#include <units/length.h>
#include <units/time.h>
#include <units/velocity.h>
#include <units/voltage.h>

#include "Auto.h"
#include "behaviour/HasBehaviour.h"
#include <frc/kinematics/DifferentialDriveKinematics.h>
#include <frc/controller/RamseteController.h>
#include <frc/Timer.h>
// #include "ArmBehaviours.h"
#include "behaviour/HasBehaviour.h"
#include "drivetrain/SwerveDrive.h"
#include "frc/geometry/Pose2d.h"
#include "utils/Pathplanner.h"
#include "vision/Vision.h"
#include "vision/VisionBehaviours.h"
=======
#include <units/acceleration.h>
// #include <units/angle.h>
#include <units/length.h>
#include <units/time.h>
#include <units/velocity.h>
#include <units/voltage.h>


#include "behaviour/HasBehaviour.h"
#include "networktables/NetworkTableInstance.h"

>>>>>>> 06befeaa

static units::second_t lastPeriodic;

void Robot::RobotInit() {
<<<<<<< HEAD
  shooter = new Shooter(robotmap.shooterSystem.config);
  wom::BehaviourScheduler::GetInstance()->Register(shooter);
  // shooter->SetDefaultBehaviour(
  // [this]() { return wom::make<ShooterManualControl>(shooter, &robotmap.controllers.codriver); });

  sched = wom::BehaviourScheduler::GetInstance();
  m_chooser.SetDefaultOption("kTaxi", "kTaxi");

  for (auto& option : autoOptions) {
    m_chooser.AddOption(option, option);
  }

  frc::SmartDashboard::PutData("Auto Modes", &m_chooser);

  // m_path_chooser.SetDefaultOption("Path1", "paths/output/Path1.wpilib.json");

  // m_path_chooser.AddOption("Path1", "paths/output/Path1.wpilib.json");
  // m_path_chooser.AddOption("Path2", "paths/output/Path2.wpilib.json");

  // frc::SmartDashboard::PutData("Path Selector", &m_path_chooser);

  // frc::SmartDashboard::PutData("Field", &m_field);

  timer = frc::Timer();
=======

  // shooter = new Shooter(robotmap.shooterSystem.config);
  // wom::BehaviourScheduler::GetInstance()->Register(shooter);
  // shooter->SetDefaultBehaviour(
  //     [this]() { return wom::make<ShooterManualControl>(shooter, &robotmap.controllers.codriver); });

  // sched = wom::BehaviourScheduler::GetInstance();
  // m_chooser.SetDefaultOption("Default Auto", "Default Auto");

  // m_chooser.SetDefaultOption("Default Auto", "Default Auto");

  frc::SmartDashboard::PutData("Auto Selector", &m_chooser);
>>>>>>> 06befeaa
  sched = wom::BehaviourScheduler::GetInstance();

  _vision = new Vision("limelight", FMAP("fmap.fmap"));

  // m_path_chooser.SetDefaultOption("Path1", "paths/output/Path1.wpilib.json");

  // m_path_chooser.AddOption("Path1", "paths/output/Path1.wpilib.json");
  // m_path_chooser.AddOption("Path2", "paths/output/Path2.wpilib.json");

  // frc::SmartDashboard::PutData("Path Selector", &m_path_chooser);

  // simulation_timer = frc::Timer();

  // robotmap.swerveBase.gyro->Reset();
<<<<<<< HEAD
  _swerveDrive = new wom::SwerveDrive(robotmap.swerveBase.config, frc::Pose2d(), _vision->GetLimelight());
=======
  

  _swerveDrive = new wom::SwerveDrive(robotmap.swerveBase.config, frc::Pose2d());
>>>>>>> 06befeaa
  wom::BehaviourScheduler::GetInstance()->Register(_swerveDrive);

  // _swerveDrive->SetDefaultBehaviour([this]() { return robotmap.builder->GetAutoRoutine(); });

  // _arm = new wom::Arm(robotmap.arm.config);
  // wom::BehaviourScheduler::GetInstance()->Register(_arm);
  //
  // _arm->SetDefaultBehaviour(
  //     [this]() { return wom::make<ArmManualControl>(_arm, &robotmap.controllers.codriver); });
  // _swerveDrive->SetDefaultBehaviour(
  // [this]() { return wom::make<wom::ManualDrivebase>(_swerveDrive, &robotmap.controllers.driver); });

  // m_driveSim = new wom::TempSim_swerveDrive(&simulation_timer, &m_field);
  // m_driveSim = wom::TempSim_swerveDrive();

  // alphaArm = new AlphaArm(robotmap.alphaArmSystem.config);
  // wom::BehaviourScheduler::GetInstance()->Register(alphaArm);
  // alphaArm->SetDefaultBehaviour(
  //     [this]() { return wom::make<AlphaArmManualControl>(alphaArm, &robotmap.controllers.codriver); });

  // robotmap.swerveBase.moduleConfigs[0].turnMotor.encoder->SetEncoderOffset(0_rad);
  // robotmap.swerveBase.moduleConfigs[1].turnMotor.encoder->SetEncoderOffset(0_rad);
  // robotmap.swerveBase.moduleConfigs[2].turnMotor.encoder->SetEncoderOffset(0_rad);
  // robotmap.swerveBase.moduleConfigs[3].turnMotor.encoder->SetEncoderOffset(0_rad);

  // frontLeft = new ctre::phoenix6::hardware::TalonFX(7, "Drivebase");  // front left
  // frontRight = new ctre::phoenix6::hardware::TalonFX(2, "Drivebase");   // front right
  // backLeft = new ctre::phoenix6::hardware::TalonFX(6, "Drivebase");   // back left
  // backRight = new ctre::phoenix6::hardware::TalonFX(4, "Drivebase");  // back right
  // frontLeft = new ctre::phoenix6::hardware::TalonFX(9, "Drivebase");   // front left
  // frontRight = new ctre::phoenix6::hardware::TalonFX(1, "Drivebase");   // front right
  // backLeft = new ctre::phoenix6::hardware::TalonFX(5, "Drivebase");   // back left
  // backRight = new ctre::phoenix6::hardware::TalonFX(3, "Drivebase");
  lastPeriodic = wom::now();

  intake = new Intake(robotmap.intakeSystem.config);
  wom::BehaviourScheduler::GetInstance()->Register(intake);
  // intake->SetDefaultBehaviour(
  // [this]() { return wom::make<IntakeManualControl>(intake, robotmap.controllers.codriver); });

<<<<<<< HEAD
  // alphaArm = new AlphaArm(robotmap.alphaArmSystem.config);
  // wom::BehaviourScheduler::GetInstance()->Register(alphaArm);
  // alphaArm->SetDefaultBehaviour(
  //     [this]() { return wom::make<AlphaArmManualControl>(alphaArm, &robotmap.controllers.codriver); });

  // // m_driveSim = new wom::TempSimSwerveDrive(&simulation_timer, &m_field);
  // // m_driveSim = wom::TempSimSwerveDrive();

  //   intake = new Intake(robotmap.intakeSystem.config);
  // wom::BehaviourScheduler::GetInstance()->Register(intake);
  // intake->SetDefaultBehaviour(
  //     [this]() { return wom::make<IntakeManualControl>(intake, robotmap.controllers.codriver); });

  robotmap.swerveBase.moduleConfigs[0].turnMotor.encoder->SetEncoderOffset(0.588_rad);
  robotmap.swerveBase.moduleConfigs[1].turnMotor.encoder->SetEncoderOffset(2.647_rad);
  robotmap.swerveBase.moduleConfigs[2].turnMotor.encoder->SetEncoderOffset(2.979_rad);
  robotmap.swerveBase.moduleConfigs[3].turnMotor.encoder->SetEncoderOffset(4.388_rad);
=======
  alphaArm = new AlphaArm(&robotmap.alphaArmSystem.config);
  wom::BehaviourScheduler::GetInstance()->Register(alphaArm);
  alphaArm->SetDefaultBehaviour(
      [this]() { return wom::make<AlphaArmManualControl>(alphaArm, &robotmap.controllers.codriver); });
>>>>>>> 06befeaa

  // robotmap.swerveBase.moduleConfigs[0].turnMotor.encoder->SetEncoderOffset(0_rad);
  // robotmap.swerveBase.moduleConfigs[1].turnMotor.encoder->SetEncoderOffset(0_rad);
  // robotmap.swerveBase.moduleConfigs[2].turnMotor.encoder->SetEncoderOffset(0_rad);
  // robotmap.swerveBase.moduleConfigs[3].turnMotor.encoder->SetEncoderOffset(0_rad);

  // robotmap.swerveBase.moduleConfigs[0].turnMotor.encoder->SetEncoderOffset(0.5948_rad);
  // robotmap.swerveBase.moduleConfigs[1].turnMotor.encoder->SetEncoderOffset(2.6156_rad);
  // robotmap.swerveBase.moduleConfigs[3].turnMotor.encoder->SetEncoderOffset(2.8931_rad);
  // robotmap.swerveBase.moduleConfigs[2].turnMotor.encoder->SetEncoderOffset(-1.7417_rad);

  // robotmap.swerveBase.moduleConfigs[0].driveMotor.motorController->SetInverted(true);
  // robotmap.swerveBase.moduleConfigs[1].driveMotor.motorController->SetInverted(true);

  // robotmap.swerveBase.moduleConfigs[0].turnMotor.motorController->SetInverted(true);
  // robotmap.swerveBase.moduleConfigs[1].turnMotor.motorController->SetInverted(true);

  robotmap.swerveBase.moduleConfigs[0].turnMotor.encoder->SetEncoderOffset(0.45229_rad);
  robotmap.swerveBase.moduleConfigs[1].turnMotor.encoder->SetEncoderOffset(2.6846_rad);
  robotmap.swerveBase.moduleConfigs[2].turnMotor.encoder->SetEncoderOffset(3.01121_rad);
  robotmap.swerveBase.moduleConfigs[3].turnMotor.encoder->SetEncoderOffset(4.4524_rad);

  // frontLeft = new ctre::phoenix6::hardware::TalonFX(7, "Drivebase");  // front left
  // frontRight = new ctre::phoenix6::hardware::TalonFX(2, "Drivebase");   // front right
  // backLeft = new ctre::phoenix6::hardware::TalonFX(6, "Drivebase");   // back left
  // backRight = new ctre::phoenix6::hardware::TalonFX(4, "Drivebase");  // back right
  // frontLeft = new ctre::phoenix6::hardware::TalonFX(9, "Drivebase");   // front left
  // frontRight = new ctre::phoenix6::hardware::TalonFX(1, "Drivebase");   // front right
  // backLeft = new ctre::phoenix6::hardware::TalonFX(5, "Drivebase");   // back left
  // backRight = new ctre::phoenix6::hardware::TalonFX(3, "Drivebase");
  lastPeriodic = wom::now();

<<<<<<< HEAD
  // robotmap.alphaArmSystem.armEncoder->Reset();
=======
  // intake = new Intake(robotmap.intakeSystem.config);
  // wom::BehaviourScheduler::GetInstance()->Register(intake);
  // intake->SetDefaultBehaviour(
  //     [this]() { return wom::make<IntakeManualControl>(intake, robotmap.controllers.codriver); });
>>>>>>> 06befeaa

  // _vision = new Vision("limelight", FMAP("fmap.fmap"));

<<<<<<< HEAD
  shooter->OnStart();

  lastPeriodic = wom::now();

  robotmap.builder = autos::InitCommands(_swerveDrive, shooter, intake, alphaArm);
  robotmap.simSwerve = new wom::SimSwerve(_swerveDrive);
=======
  //robotmap->vision = new Vision("limelight", FMAP("fmap.fmap"));

>>>>>>> 06befeaa
}

void Robot::RobotPeriodic() {
  auto dt = wom::now() - lastPeriodic;
  lastPeriodic = wom::now();

  loop.Poll();
  wom::BehaviourScheduler::GetInstance()->Tick();
<<<<<<< HEAD
  // shooter->OnUpdate(dt);
  sched->Tick();

  robotmap.swerveTable.swerveDriveTable->GetEntry("frontLeftEncoder")
      .SetDouble(robotmap.swerveBase.moduleConfigs[0].turnMotor.encoder->GetEncoderPosition().value());
  robotmap.swerveTable.swerveDriveTable->GetEntry("frontRightEncoder")
      .SetDouble(robotmap.swerveBase.moduleConfigs[1].turnMotor.encoder->GetEncoderPosition().value());
  robotmap.swerveTable.swerveDriveTable->GetEntry("backLeftEncoder")
      .SetDouble(robotmap.swerveBase.moduleConfigs[2].turnMotor.encoder->GetEncoderPosition().value());
  robotmap.swerveTable.swerveDriveTable->GetEntry("backRightEncoder")
      .SetDouble(robotmap.swerveBase.moduleConfigs[3].turnMotor.encoder->GetEncoderPosition().value());
  // sched->Tick();

  // intake->OnUpdate(dt);
  // alphaArm->OnUpdate(dt);
=======
  //shooter->OnUpdate(dt);
  //sched->Tick();

  // robotmap.swerveTable.swerveDriveTable->GetEntry("frontLeftEncoder")
  //     .SetDouble(robotmap.swerveBase.moduleConfigs[0].turnMotor.encoder->GetEncoderPosition().value());
  // robotmap.swerveTable.swerveDriveTable->GetEntry("frontRightEncoder")
  //     .SetDouble(robotmap.swerveBase.moduleConfigs[1].turnMotor.encoder->GetEncoderPosition().value());
  // robotmap.swerveTable.swerveDriveTable->GetEntry("backLeftEncoder")
  //     .SetDouble(robotmap.swerveBase.moduleConfigs[2].turnMotor.encoder->GetEncoderPosition().value());
  // robotmap.swerveTable.swerveDriveTable->GetEntry("backRightEncoder")
  //     .SetDouble(robotmap.swerveBase.moduleConfigs[3].turnMotor.encoder->GetEncoderPosition().value());

  // _swerveDrive->OnUpdate(dt);
  //shooter->OnStart();
  //intake->OnUpdate(dt);

  // _swerveDrive->OnUpdate(dt);


  robotmap.swerveTable.swerveDriveTable->GetEntry("Encoder 0 offset: ").SetDouble(robotmap.swerveBase.moduleConfigs[0].turnMotor.encoder->GetEncoderPosition().value());
  robotmap.swerveTable.swerveDriveTable->GetEntry("Encoder 1 offset: ").SetDouble(robotmap.swerveBase.moduleConfigs[1].turnMotor.encoder->GetEncoderPosition().value());
  robotmap.swerveTable.swerveDriveTable->GetEntry("Encoder 2 offset: ").SetDouble(robotmap.swerveBase.moduleConfigs[2].turnMotor.encoder->GetEncoderPosition().value());
  robotmap.swerveTable.swerveDriveTable->GetEntry("Encoder 3 offset: ").SetDouble(robotmap.swerveBase.moduleConfigs[3].turnMotor.encoder->GetEncoderPosition().value());

  alphaArm->OnUpdate(dt);
>>>>>>> 06befeaa
  _swerveDrive->OnUpdate(dt);
  // alphaArm->OnUpdate(dt);
  // intake->OnUpdate(dt);
  // _arm->OnUpdate(dt);
}

void Robot::AutonomousInit() {
  loop.Clear();
  sched->InterruptAll();

  _swerveDrive->GetConfig().gyro->Reset();

  m_autoSelected = m_chooser.GetSelected();

  if (m_autoSelected == "kTaxi") {
    sched->Schedule(autos::Taxi(robotmap.builder));
    // sched->Schedule(wom::make<wom::FollowPath>(_swerveDrive, "FirstNote"));
  }  // else if (m_autoSelected == "Auto Test") {
  //   sched->Schedule(autos::AutoTest(_swerveDrive, shooter, intake, alphaArm));
  // } else if (m_autoSelected == "Quadruple Close") {
  //   sched->Schedule(autos::QuadrupleClose(_swerveDrive, shooter, intake, alphaArm));
  // } else if (m_autoSelected == "Quadruple Far") {
  //   sched->Schedule(autos::QuadrupleFar(_swerveDrive, shooter, intake, alphaArm));
  // } else if (m_autoSelected == "Quadruple Close Double Far") {
  //   sched->Schedule(autos::QuadrupleCloseDoubleFar(_swerveDrive, shooter, intake, alphaArm));
  // } else if (m_autoSelected == "Quadruple Close Single Far") {
  //   sched->Schedule(autos::QuadrupleCloseSingleFar(_swerveDrive, shooter, intake, alphaArm));
  // }
}
<<<<<<< HEAD
void Robot::AutonomousPeriodic() {
  fmt::print("Auto selected: {}\n", m_autoSelected);

  robotmap.simSwerve->OnTick();

  // robotmap.simSwerve->OnTick(_swerveDrive->GetSetpoint());
  _swerveDrive->MakeItAtSetpoint();
}
=======

void Robot::AutonomousPeriodic() {}
>>>>>>> 06befeaa

// void Robot::AutonomousPeriodic() {
// m_driveSim->OnUpdate();
// wom::make<AlignToAprilTag>(_vision, VisionTarget::kRedChain3, _swerveDrive);
// }

void Robot::TeleopInit() {
  loop.Clear();

  wom::BehaviourScheduler* sched = wom::BehaviourScheduler::GetInstance();
  sched->InterruptAll();

  // frontLeft->SetVoltage(4_V);
  // frontRight->SetVoltage(4_V);
  // backLeft->SetVoltage(4_V);
  // backRight->SetVoltage(4_V);

<<<<<<< HEAD
// void Robot::TeleopPeriodic() {}
void Robot::TeleopPeriodic() {
  // if (robotmap.controllers.driver.GetXButtonPressed() &&
  //     vision->TargetIsVisible(VisionTargetObjects::kNote)) {
  //   units::degree_t turn = vision->LockOn(VisionTargetObjects::kNote);
  //
  //   frc::Pose2d current_pose = _swerveDrive->GetPose();
  //
  //   std::cout << "angle: " << turn.value() << std::endl;
  //   current_pose.RotateBy(turn);
  //
  //   wom::make<wom::DrivebasePoseBehaviour>(_swerveDrive, current_pose);
  // } else {
  //   wom::make<wom::ManualDrivebase>(_swerveDrive, &robotmap.controllers.driver);
  // }

  if (robotmap.controllers.driver.GetXButtonPressed()) {
    _vision->TurnToTarget(VisionTarget::kBlueSpeakerCenter, _swerveDrive);
  }
}

=======

  //  FMAP("fmap.fmap");

  // _swerveDrive->OnStart();
  // sched->InterruptAll();

  //reimplement when vision is reimplemented

  // _swerveDrive->SetPose(_vision->GetAngleToObject(VisionTargetObjects::kNote).first);
}

void Robot::TeleopPeriodic() {}

>>>>>>> 06befeaa
void Robot::DisabledInit() {}
void Robot::DisabledPeriodic() {}

void Robot::TestInit() {}
void Robot::TestPeriodic() {}

void Robot::SimulationInit() {
  /*  std::string x = "[";
    std::string y = "[";
    // _vision->GetDistanceToTarget(16);
    for (int i = 1; i < 17; i++) {
      for (int j = 0; j < 17; j++) {
        frc::Pose2d pose = _vision->AlignToTarget(i, units::meter_t{j * 0.1}, _swerveDrive);
        x += std::to_string(pose.X().value()) + ",";
        y += std::to_string(pose.Y().value()) + ",";
      }
    }

    x += "]";
    y += "]";

    std::cout << x << std::endl;
    std::cout << y << std::endl; */
  // std::cout << _vision->TurnToTarget(1, _swerveDrive).Rotation().Degrees().value() << std::endl;
  //Reimplement when vision is reimplemented
  // frc::Pose2d pose = _vision->TurnToTarget(2, _swerveDrive);
  // nt::NetworkTableInstance::GetDefault().GetTable("vision")->PutNumber("rot",
  //                                                                     pose.Rotation().Degrees().value());
}

void Robot::SimulationPeriodic() {}<|MERGE_RESOLUTION|>--- conflicted
+++ resolved
@@ -11,30 +11,6 @@
 #include <networktables/DoubleTopic.h>
 #include <networktables/NetworkTable.h>
 #include <networktables/NetworkTableInstance.h>
-<<<<<<< HEAD
-
-// include units
-#include <units/velocity.h>
-#include <units/acceleration.h>
-#include <units/angle.h>
-#include <units/length.h>
-#include <units/time.h>
-#include <units/velocity.h>
-#include <units/voltage.h>
-
-#include "Auto.h"
-#include "behaviour/HasBehaviour.h"
-#include <frc/kinematics/DifferentialDriveKinematics.h>
-#include <frc/controller/RamseteController.h>
-#include <frc/Timer.h>
-// #include "ArmBehaviours.h"
-#include "behaviour/HasBehaviour.h"
-#include "drivetrain/SwerveDrive.h"
-#include "frc/geometry/Pose2d.h"
-#include "utils/Pathplanner.h"
-#include "vision/Vision.h"
-#include "vision/VisionBehaviours.h"
-=======
 #include <units/acceleration.h>
 // #include <units/angle.h>
 #include <units/length.h>
@@ -46,37 +22,10 @@
 #include "behaviour/HasBehaviour.h"
 #include "networktables/NetworkTableInstance.h"
 
->>>>>>> 06befeaa
 
 static units::second_t lastPeriodic;
 
 void Robot::RobotInit() {
-<<<<<<< HEAD
-  shooter = new Shooter(robotmap.shooterSystem.config);
-  wom::BehaviourScheduler::GetInstance()->Register(shooter);
-  // shooter->SetDefaultBehaviour(
-  // [this]() { return wom::make<ShooterManualControl>(shooter, &robotmap.controllers.codriver); });
-
-  sched = wom::BehaviourScheduler::GetInstance();
-  m_chooser.SetDefaultOption("kTaxi", "kTaxi");
-
-  for (auto& option : autoOptions) {
-    m_chooser.AddOption(option, option);
-  }
-
-  frc::SmartDashboard::PutData("Auto Modes", &m_chooser);
-
-  // m_path_chooser.SetDefaultOption("Path1", "paths/output/Path1.wpilib.json");
-
-  // m_path_chooser.AddOption("Path1", "paths/output/Path1.wpilib.json");
-  // m_path_chooser.AddOption("Path2", "paths/output/Path2.wpilib.json");
-
-  // frc::SmartDashboard::PutData("Path Selector", &m_path_chooser);
-
-  // frc::SmartDashboard::PutData("Field", &m_field);
-
-  timer = frc::Timer();
-=======
 
   // shooter = new Shooter(robotmap.shooterSystem.config);
   // wom::BehaviourScheduler::GetInstance()->Register(shooter);
@@ -89,7 +38,6 @@
   // m_chooser.SetDefaultOption("Default Auto", "Default Auto");
 
   frc::SmartDashboard::PutData("Auto Selector", &m_chooser);
->>>>>>> 06befeaa
   sched = wom::BehaviourScheduler::GetInstance();
 
   _vision = new Vision("limelight", FMAP("fmap.fmap"));
@@ -104,13 +52,9 @@
   // simulation_timer = frc::Timer();
 
   // robotmap.swerveBase.gyro->Reset();
-<<<<<<< HEAD
-  _swerveDrive = new wom::SwerveDrive(robotmap.swerveBase.config, frc::Pose2d(), _vision->GetLimelight());
-=======
   
 
   _swerveDrive = new wom::SwerveDrive(robotmap.swerveBase.config, frc::Pose2d());
->>>>>>> 06befeaa
   wom::BehaviourScheduler::GetInstance()->Register(_swerveDrive);
 
   // _swerveDrive->SetDefaultBehaviour([this]() { return robotmap.builder->GetAutoRoutine(); });
@@ -151,30 +95,10 @@
   // intake->SetDefaultBehaviour(
   // [this]() { return wom::make<IntakeManualControl>(intake, robotmap.controllers.codriver); });
 
-<<<<<<< HEAD
-  // alphaArm = new AlphaArm(robotmap.alphaArmSystem.config);
-  // wom::BehaviourScheduler::GetInstance()->Register(alphaArm);
-  // alphaArm->SetDefaultBehaviour(
-  //     [this]() { return wom::make<AlphaArmManualControl>(alphaArm, &robotmap.controllers.codriver); });
-
-  // // m_driveSim = new wom::TempSimSwerveDrive(&simulation_timer, &m_field);
-  // // m_driveSim = wom::TempSimSwerveDrive();
-
-  //   intake = new Intake(robotmap.intakeSystem.config);
-  // wom::BehaviourScheduler::GetInstance()->Register(intake);
-  // intake->SetDefaultBehaviour(
-  //     [this]() { return wom::make<IntakeManualControl>(intake, robotmap.controllers.codriver); });
-
-  robotmap.swerveBase.moduleConfigs[0].turnMotor.encoder->SetEncoderOffset(0.588_rad);
-  robotmap.swerveBase.moduleConfigs[1].turnMotor.encoder->SetEncoderOffset(2.647_rad);
-  robotmap.swerveBase.moduleConfigs[2].turnMotor.encoder->SetEncoderOffset(2.979_rad);
-  robotmap.swerveBase.moduleConfigs[3].turnMotor.encoder->SetEncoderOffset(4.388_rad);
-=======
   alphaArm = new AlphaArm(&robotmap.alphaArmSystem.config);
   wom::BehaviourScheduler::GetInstance()->Register(alphaArm);
   alphaArm->SetDefaultBehaviour(
       [this]() { return wom::make<AlphaArmManualControl>(alphaArm, &robotmap.controllers.codriver); });
->>>>>>> 06befeaa
 
   // robotmap.swerveBase.moduleConfigs[0].turnMotor.encoder->SetEncoderOffset(0_rad);
   // robotmap.swerveBase.moduleConfigs[1].turnMotor.encoder->SetEncoderOffset(0_rad);
@@ -207,28 +131,15 @@
   // backRight = new ctre::phoenix6::hardware::TalonFX(3, "Drivebase");
   lastPeriodic = wom::now();
 
-<<<<<<< HEAD
-  // robotmap.alphaArmSystem.armEncoder->Reset();
-=======
   // intake = new Intake(robotmap.intakeSystem.config);
   // wom::BehaviourScheduler::GetInstance()->Register(intake);
   // intake->SetDefaultBehaviour(
   //     [this]() { return wom::make<IntakeManualControl>(intake, robotmap.controllers.codriver); });
->>>>>>> 06befeaa
 
   // _vision = new Vision("limelight", FMAP("fmap.fmap"));
 
-<<<<<<< HEAD
-  shooter->OnStart();
-
-  lastPeriodic = wom::now();
-
-  robotmap.builder = autos::InitCommands(_swerveDrive, shooter, intake, alphaArm);
-  robotmap.simSwerve = new wom::SimSwerve(_swerveDrive);
-=======
   //robotmap->vision = new Vision("limelight", FMAP("fmap.fmap"));
 
->>>>>>> 06befeaa
 }
 
 void Robot::RobotPeriodic() {
@@ -237,23 +148,6 @@
 
   loop.Poll();
   wom::BehaviourScheduler::GetInstance()->Tick();
-<<<<<<< HEAD
-  // shooter->OnUpdate(dt);
-  sched->Tick();
-
-  robotmap.swerveTable.swerveDriveTable->GetEntry("frontLeftEncoder")
-      .SetDouble(robotmap.swerveBase.moduleConfigs[0].turnMotor.encoder->GetEncoderPosition().value());
-  robotmap.swerveTable.swerveDriveTable->GetEntry("frontRightEncoder")
-      .SetDouble(robotmap.swerveBase.moduleConfigs[1].turnMotor.encoder->GetEncoderPosition().value());
-  robotmap.swerveTable.swerveDriveTable->GetEntry("backLeftEncoder")
-      .SetDouble(robotmap.swerveBase.moduleConfigs[2].turnMotor.encoder->GetEncoderPosition().value());
-  robotmap.swerveTable.swerveDriveTable->GetEntry("backRightEncoder")
-      .SetDouble(robotmap.swerveBase.moduleConfigs[3].turnMotor.encoder->GetEncoderPosition().value());
-  // sched->Tick();
-
-  // intake->OnUpdate(dt);
-  // alphaArm->OnUpdate(dt);
-=======
   //shooter->OnUpdate(dt);
   //sched->Tick();
 
@@ -279,7 +173,6 @@
   robotmap.swerveTable.swerveDriveTable->GetEntry("Encoder 3 offset: ").SetDouble(robotmap.swerveBase.moduleConfigs[3].turnMotor.encoder->GetEncoderPosition().value());
 
   alphaArm->OnUpdate(dt);
->>>>>>> 06befeaa
   _swerveDrive->OnUpdate(dt);
   // alphaArm->OnUpdate(dt);
   // intake->OnUpdate(dt);
@@ -309,19 +202,8 @@
   //   sched->Schedule(autos::QuadrupleCloseSingleFar(_swerveDrive, shooter, intake, alphaArm));
   // }
 }
-<<<<<<< HEAD
-void Robot::AutonomousPeriodic() {
-  fmt::print("Auto selected: {}\n", m_autoSelected);
-
-  robotmap.simSwerve->OnTick();
-
-  // robotmap.simSwerve->OnTick(_swerveDrive->GetSetpoint());
-  _swerveDrive->MakeItAtSetpoint();
-}
-=======
 
 void Robot::AutonomousPeriodic() {}
->>>>>>> 06befeaa
 
 // void Robot::AutonomousPeriodic() {
 // m_driveSim->OnUpdate();
@@ -339,29 +221,6 @@
   // backLeft->SetVoltage(4_V);
   // backRight->SetVoltage(4_V);
 
-<<<<<<< HEAD
-// void Robot::TeleopPeriodic() {}
-void Robot::TeleopPeriodic() {
-  // if (robotmap.controllers.driver.GetXButtonPressed() &&
-  //     vision->TargetIsVisible(VisionTargetObjects::kNote)) {
-  //   units::degree_t turn = vision->LockOn(VisionTargetObjects::kNote);
-  //
-  //   frc::Pose2d current_pose = _swerveDrive->GetPose();
-  //
-  //   std::cout << "angle: " << turn.value() << std::endl;
-  //   current_pose.RotateBy(turn);
-  //
-  //   wom::make<wom::DrivebasePoseBehaviour>(_swerveDrive, current_pose);
-  // } else {
-  //   wom::make<wom::ManualDrivebase>(_swerveDrive, &robotmap.controllers.driver);
-  // }
-
-  if (robotmap.controllers.driver.GetXButtonPressed()) {
-    _vision->TurnToTarget(VisionTarget::kBlueSpeakerCenter, _swerveDrive);
-  }
-}
-
-=======
 
   //  FMAP("fmap.fmap");
 
@@ -375,7 +234,6 @@
 
 void Robot::TeleopPeriodic() {}
 
->>>>>>> 06befeaa
 void Robot::DisabledInit() {}
 void Robot::DisabledPeriodic() {}
 
