--- conflicted
+++ resolved
@@ -11,7 +11,6 @@
 #include <networktables/DoubleTopic.h>
 #include <networktables/NetworkTable.h>
 #include <networktables/NetworkTableInstance.h>
-<<<<<<< HEAD
 #include <units/acceleration.h>
 // #include <units/angle.h>
 
@@ -19,17 +18,12 @@
 #include <units/velocity.h>
 #include <units/acceleration.h>
 #include <units/angle.h>
-=======
-#include <units/acceleration.h>
-// #include <units/angle.h>
->>>>>>> 6c9d8801
 #include <units/length.h>
 #include <units/time.h>
 #include <units/velocity.h>
 #include <units/voltage.h>
 
 
-<<<<<<< HEAD
 #include "behaviour/HasBehaviour.h"
 #include "networktables/NetworkTableInstance.h"
 
@@ -39,44 +33,13 @@
 #include <frc/Timer.h>
 #include "behaviour/HasBehaviour.h"
 #include "frc/geometry/Pose2d.h"
-=======
-#include "behaviour/HasBehaviour.h"
-#include "networktables/NetworkTableInstance.h"
-
->>>>>>> 6c9d8801
 
 static units::second_t lastPeriodic;
 
-// void Robot::RobotInit() {
-//   lastPeriodic = wom::now();
-
-//   mag = new Mag(robotmap.MagSystem.config);
-//   wom::BehaviourScheduler::GetInstance()->Register(mag);
-//   mag->SetDefaultBehaviour(
-//       [this]() { return wom::make<MagManualControl>(mag, &robotmap.Controllers.coDriver); });
-// }
-
- void Robot::RobotInit() {};
-
- void Robot::RobotPeriodic() {
-   auto dt = wom::now() - lastPeriodic;
-   lastPeriodic = wom::now(); 
-
-   loop.Poll();
-   wom::BehaviourScheduler::GetInstance()->Tick();
-
-   _swerveDrive->OnUpdate(dt);
-//   mag->OnUpdate(dt);
- }
-
-void Robot::TeleopInit() {
-  loop.Clear();
-  wom::BehaviourScheduler* scheduler = wom::BehaviourScheduler::GetInstance();
-  scheduler->InterruptAll();
-
+void Robot::RobotInit() {
+  sched = wom::BehaviourScheduler::GetInstance();
   m_chooser.SetDefaultOption("Default Auto", "Default Auto");
 
-<<<<<<< HEAD
   _led = new LED();
 
   shooter = new Shooter(robotmap.shooterSystem.config);
@@ -86,30 +49,6 @@
   
 
   _swerveDrive = new wom::SwerveDrive(robotmap.swerveBase.config, frc::Pose2d());
-=======
-  // m_path_chooser.SetDefaultOption("Path1", "paths/output/Path1.wpilib.json");
-
-  // m_path_chooser.AddOption("Path1", "paths/output/Path1.wpilib.json");
-  // m_path_chooser.AddOption("Path2", "paths/output/Path2.wpilib.json");
-
-  // frc::SmartDashboard::PutData("Path Selector", &m_path_chooser);
-
-  // frc::SmartDashboard::PutData("Field", &m_field);
-
-  // simulation_timer = frc::Timer();
-
-  // robotmap.swerveBase.gyro->Reset();
-  
-
-  // _swerveDrive = new wom::SwerveDrive(robotmap.swerveBase.config, frc::Pose2d());
-  // wom::BehaviourScheduler::GetInstance()->Register(_swerveDrive);
-  // _swerveDrive->SetDefaultBehaviour(
-  //     [this]() { return wom::make<wom::ManualDrivebase>(_swerveDrive, &robotmap.controllers.driver); });
-
-
-  _swerveDrive =
-      new wom::SwerveDrive(robotmap.swerveBase.config, frc::Pose2d());
->>>>>>> 6c9d8801
   wom::BehaviourScheduler::GetInstance()->Register(_swerveDrive);
   _swerveDrive->SetDefaultBehaviour(
       [this]() { return wom::make<wom::ManualDrivebase>(_swerveDrive, &robotmap.controllers.driver); });
@@ -120,73 +59,22 @@
   intake->SetDefaultBehaviour(
       [this]() { return wom::make<IntakeManualControl>(intake, robotmap.controllers.codriver); });
 
-<<<<<<< HEAD
-=======
-  lastPeriodic = wom::now();
-
-  climber = new Climber(robotmap.climberSystem.config);
-  wom::BehaviourScheduler::GetInstance()->Register(climber);
-  climber->SetDefaultBehaviour(
-      [this]() { return wom::make<ClimberManualControl>(climber, &robotmap.controllers.coDriver); });
-  // m_driveSim = new wom::TempSimSwerveDrive(&simulation_timer, &m_field);
-  // m_driveSim = wom::TempSimSwerveDrive();
-  // m_driveSim = new wom::TempSimSwerveDrive(&simulation_timer, &m_field);
-  // m_driveSim = wom::TempSimSwerveDrive();
-
-
->>>>>>> 6c9d8801
   alphaArm = new AlphaArm(&robotmap.alphaArmSystem.config);
   wom::BehaviourScheduler::GetInstance()->Register(alphaArm);
   alphaArm->SetDefaultBehaviour(
       [this]() { return wom::make<AlphaArmManualControl>(alphaArm, &robotmap.controllers.codriver); });
 
-<<<<<<< HEAD
-=======
-  // robotmap.swerveBase.moduleConfigs[0].turnMotor.encoder->SetEncoderOffset(0_rad);
-  // robotmap.swerveBase.moduleConfigs[1].turnMotor.encoder->SetEncoderOffset(0_rad);
-  // robotmap.swerveBase.moduleConfigs[2].turnMotor.encoder->SetEncoderOffset(0_rad);
-  // robotmap.swerveBase.moduleConfigs[3].turnMotor.encoder->SetEncoderOffset(0_rad);
+  climber = new Climber(robotmap.climberSystem.config);
+  wom::BehaviourScheduler::GetInstance()->Register(climber);
+  climber->SetDefaultBehaviour(
+      [this]() { return wom::make<ClimberManualControl>(climber, alphaArm, &robotmap.controllers.codriver); });
 
-  // robotmap.swerveBase.moduleConfigs[0].turnMotor.encoder->SetEncoderOffset(0.5948_rad);
-  // robotmap.swerveBase.moduleConfigs[1].turnMotor.encoder->SetEncoderOffset(2.6156_rad);
-  // robotmap.swerveBase.moduleConfigs[3].turnMotor.encoder->SetEncoderOffset(2.8931_rad);
-  // robotmap.swerveBase.moduleConfigs[2].turnMotor.encoder->SetEncoderOffset(-1.7417_rad);
-
-  // robotmap.swerveBase.moduleConfigs[0].driveMotor.motorController->SetInverted(true);
-  // robotmap.swerveBase.moduleConfigs[1].driveMotor.motorController->SetInverted(true);
-
-  // robotmap.swerveBase.moduleConfigs[0].turnMotor.motorController->SetInverted(true);
-  // robotmap.swerveBase.moduleConfigs[1].turnMotor.motorController->SetInverted(true);
-
->>>>>>> 6c9d8801
   robotmap.swerveBase.moduleConfigs[0].turnMotor.encoder->SetEncoderOffset(0.45229_rad);
   robotmap.swerveBase.moduleConfigs[1].turnMotor.encoder->SetEncoderOffset(2.6846_rad);
   robotmap.swerveBase.moduleConfigs[2].turnMotor.encoder->SetEncoderOffset(3.01121_rad);
   robotmap.swerveBase.moduleConfigs[3].turnMotor.encoder->SetEncoderOffset(4.4524_rad);
 
-<<<<<<< HEAD
   lastPeriodic = wom::now();
-=======
-  // frontLeft = new ctre::phoenix6::hardware::TalonFX(7, "Drivebase");  // front left
-  // frontRight = new ctre::phoenix6::hardware::TalonFX(2, "Drivebase");   // front right
-  // backLeft = new ctre::phoenix6::hardware::TalonFX(6, "Drivebase");   // back left
-  // backRight = new ctre::phoenix6::hardware::TalonFX(4, "Drivebase");  // back right
-  // frontLeft = new ctre::phoenix6::hardware::TalonFX(9, "Drivebase");   // front left
-  // frontRight = new ctre::phoenix6::hardware::TalonFX(1, "Drivebase");   // front right
-  // backLeft = new ctre::phoenix6::hardware::TalonFX(5, "Drivebase");   // back left
-  // backRight = new ctre::phoenix6::hardware::TalonFX(3, "Drivebase");
-  lastPeriodic = wom::now();
-
-  // intake = new Intake(robotmap.intakeSystem.config);
-  // wom::BehaviourScheduler::GetInstance()->Register(intake);
-  // intake->SetDefaultBehaviour(
-  //     [this]() { return wom::make<IntakeManualControl>(intake, robotmap.controllers.codriver); });
-
-  // _vision = new Vision("limelight", FMAP("fmap.fmap"));
-
-  //robotmap->vision = new Vision("limelight", FMAP("fmap.fmap"));
-
->>>>>>> 6c9d8801
 }
 
 void Robot::RobotPeriodic() {
@@ -196,10 +84,6 @@
 
   loop.Poll();
   wom::BehaviourScheduler::GetInstance()->Tick();
-<<<<<<< HEAD
-=======
-  //shooter->OnUpdate(dt);
->>>>>>> 6c9d8801
   //sched->Tick();
 
   // robotmap.swerveTable.swerveDriveTable->GetEntry("frontLeftEncoder")
@@ -214,19 +98,8 @@
   // _swerveDrive->OnUpdate(dt);
   //shooter->OnStart();
   //intake->OnUpdate(dt);
-<<<<<<< HEAD
 
   // _swerveDrive->OnUpdate(dt);
-=======
-
-  // _swerveDrive->OnUpdate(dt);
-
-
-//   robotmap.swerveTable.swerveDriveTable->GetEntry("Encoder 0 offset: ").SetDouble(robotmap.swerveBase.moduleConfigs[0].turnMotor.encoder->GetEncoderPosition().value());
-//   robotmap.swerveTable.swerveDriveTable->GetEntry("Encoder 1 offset: ").SetDouble(robotmap.swerveBase.moduleConfigs[1].turnMotor.encoder->GetEncoderPosition().value());
-//   robotmap.swerveTable.swerveDriveTable->GetEntry("Encoder 2 offset: ").SetDouble(robotmap.swerveBase.moduleConfigs[2].turnMotor.encoder->GetEncoderPosition().value());
-//   robotmap.swerveTable.swerveDriveTable->GetEntry("Encoder 3 offset: ").SetDouble(robotmap.swerveBase.moduleConfigs[3].turnMotor.encoder->GetEncoderPosition().value());
->>>>>>> 6c9d8801
 
 
 //   robotmap.swerveTable.swerveDriveTable->GetEntry("Encoder 0 offset: ").SetDouble(robotmap.swerveBase.moduleConfigs[0].turnMotor.encoder->GetEncoderPosition().value());
@@ -237,12 +110,9 @@
   _led->OnUpdate(dt);
   shooter->OnUpdate(dt);
   alphaArm->OnUpdate(dt);
-<<<<<<< HEAD
   _swerveDrive->OnUpdate(dt);
   intake->OnUpdate(dt);
-=======
-  //_swerveDrive->OnUpdate(dt);
->>>>>>> 6c9d8801
+  climber->OnUpdate(dt);
 
 }
 
@@ -252,17 +122,10 @@
 }
 
 void Robot::AutonomousPeriodic() {}
-<<<<<<< HEAD
 
 
 void Robot::TeleopInit() {
   loop.Clear();
-=======
-
-void Robot::TeleopInit() {
-  loop.Clear();
-
->>>>>>> 6c9d8801
   wom::BehaviourScheduler* sched = wom::BehaviourScheduler::GetInstance();
   sched->InterruptAll();
 
@@ -288,34 +151,5 @@
 void Robot::DisabledPeriodic() {}
 
 void Robot::TestInit() {}
-<<<<<<< HEAD
-void Robot::TestPeriodic() {}
-=======
-void Robot::TestPeriodic() {}
-
-void Robot::SimulationInit() {
-  /*  std::string x = "[";
-    std::string y = "[";
-    // _vision->GetDistanceToTarget(16);
-    for (int i = 1; i < 17; i++) {
-      for (int j = 0; j < 17; j++) {
-        frc::Pose2d pose = _vision->AlignToTarget(i, units::meter_t{j * 0.1}, _swerveDrive);
-        x += std::to_string(pose.X().value()) + ",";
-        y += std::to_string(pose.Y().value()) + ",";
-      }
-    }
-
-    x += "]";
-    y += "]";
-
-    std::cout << x << std::endl;
-    std::cout << y << std::endl; */
-  // std::cout << _vision->TurnToTarget(1, _swerveDrive).Rotation().Degrees().value() << std::endl;
-  //Reimplement when vision is reimplemented
-  // frc::Pose2d pose = _vision->TurnToTarget(2, _swerveDrive);
-  // nt::NetworkTableInstance::GetDefault().GetTable("vision")->PutNumber("rot",
-  //                                                                     pose.Rotation().Degrees().value());
-}
-
-void Robot::SimulationPeriodic() {}
->>>>>>> 6c9d8801
+void Robot::TestPeriodic() {
+}