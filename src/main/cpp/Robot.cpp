// Copyright (c) 2023-2024 CurtinFRC
// Open Source Software, you can modify it according to the terms
// of the MIT License at the root of this project

#include "Robot.h"

#include <frc/TimedRobot.h>
#include <frc/Timer.h>
#include <frc/controller/RamseteController.h>
#include <frc/kinematics/DifferentialDriveKinematics.h>
#include <networktables/DoubleTopic.h>
#include <networktables/NetworkTable.h>
#include <networktables/NetworkTableInstance.h>
<<<<<<< HEAD
=======
#include <units/acceleration.h>
#include <units/angle.h>
#include <units/length.h>
#include <units/time.h>
#include <units/velocity.h>
#include <units/voltage.h>
>>>>>>> a08258fa

// include units
#include <units/velocity.h>
#include <units/acceleration.h>
#include <units/angle.h>
#include <units/length.h>
#include <units/time.h>
#include <units/velocity.h>
#include <units/voltage.h>

#include "Auto.h"
#include "behaviour/HasBehaviour.h"
#include <frc/kinematics/DifferentialDriveKinematics.h>
#include <frc/controller/RamseteController.h>
#include <frc/Timer.h>
<<<<<<< HEAD
#include "ArmBehaviours.h"
#include "behaviour/HasBehaviour.h"
#include "frc/geometry/Pose2d.h"
#include "utils/Pathplanner.h"
#include "vision/Vision.h"
#include "vision/VisionBehaviours.h"
=======
#include "behaviour/HasBehaviour.h"
#include "vision/Limelight.h"
>>>>>>> a08258fa

static units::second_t lastPeriodic;

void Robot::RobotInit() {
<<<<<<< HEAD
  shooter = new Shooter(robotmap.shooterSystem.config);
  wom::BehaviourScheduler::GetInstance()->Register(shooter);
  // shooter->SetDefaultBehaviour(
      // [this]() { return wom::make<ShooterManualControl>(shooter, &robotmap.controllers.codriver); });

  sched = wom::BehaviourScheduler::GetInstance();
  m_chooser.SetDefaultOption("kTaxi", "kTaxi");

  for (auto& option : autoOptions) {
    m_chooser.AddOption(option, option);
  }

  frc::SmartDashboard::PutData("Auto Modes", &m_chooser);

  // m_path_chooser.SetDefaultOption("Path1", "paths/output/Path1.wpilib.json");

  // m_path_chooser.AddOption("Path1", "paths/output/Path1.wpilib.json");
  // m_path_chooser.AddOption("Path2", "paths/output/Path2.wpilib.json");

  // frc::SmartDashboard::PutData("Path Selector", &m_path_chooser);

  // frc::SmartDashboard::PutData("Field", &m_field);

  timer = frc::Timer();
  sched = wom::BehaviourScheduler::GetInstance();

  _vision = new Vision("limelight", FMAP("fmap.fmap"));

  // frc::SmartDashboard::PutData("Auto Selector", &m_chooser);

  // m_path_chooser.SetDefaultOption("Path1", "paths/output/Path1.wpilib.json");

  // m_path_chooser.AddOption("Path1", "paths/output/Path1.wpilib.json");
  // m_path_chooser.AddOption("Path2", "paths/output/Path2.wpilib.json");

  // shooter = new Shooter(robotmap.shooterSystem.config);
  // wom::BehaviourScheduler::GetInstance()->Register(shooter);
  // shooter->SetDefaultBehaviour(
  //     [this]() { return wom::make<ShooterManualControl>(shooter, &robotmap.controllers.codriver); });

  // frc::SmartDashboard::PutData("Path Selector", &m_path_chooser);
  // frc::SmartDashboard::PutData("Path Selector", &m_path_chooser);

  // simulation_timer = frc::Timer();

  // robotmap.swerveBase.gyro->Reset();
  
  _swerveDrive = new wom::SwerveDrive(robotmap.swerveBase.config, frc::Pose2d());
=======
  sched = wom::BehaviourScheduler::GetInstance();
  m_chooser.SetDefaultOption("Default Auto", "Default Auto");

  // frc::SmartDashboard::PutData("Auto Selector", &m_chooser);

  // m_path_chooser.SetDefaultOption("Path1", "paths/output/Path1.wpilib.json");

  // m_path_chooser.AddOption("Path1", "paths/output/Path1.wpilib.json");
  // m_path_chooser.AddOption("Path2", "paths/output/Path2.wpilib.json");

  // shooter = new Shooter(robotmap.shooterSystem.config);
  // wom::BehaviourScheduler::GetInstance()->Register(shooter);
  // shooter->SetDefaultBehaviour(
  //     [this]() { return wom::make<ShooterManualControl>(shooter, &robotmap.controllers.codriver); });

  // frc::SmartDashboard::PutData("Path Selector", &m_path_chooser);
  // frc::SmartDashboard::PutData("Path Selector", &m_path_chooser);

  // frc::SmartDashboard::PutData("Field", &m_field);

  // simulation_timer = frc::Timer();

  // robotmap.swerveBase.gyro->Reset();

  _swerveDrive =
      new wom::SwerveDrive(robotmap.swerveBase.config, frc::Pose2d(), new wom::Limelight("limelight"));
>>>>>>> a08258fa
  wom::BehaviourScheduler::GetInstance()->Register(_swerveDrive);
  
  // _swerveDrive->SetDefaultBehaviour([this]() { return robotmap.builder->GetAutoRoutine(); });

  // _arm = new wom::Arm(robotmap.arm.config);
  // wom::BehaviourScheduler::GetInstance()->Register(_arm);
  //
  // _arm->SetDefaultBehaviour(
  //     [this]() { return wom::make<ArmManualControl>(_arm, &robotmap.controllers.codriver); });
  // _swerveDrive->SetDefaultBehaviour(
     // [this]() { return wom::make<wom::ManualDrivebase>(_swerveDrive, &robotmap.controllers.driver); });

  // m_driveSim = new wom::TempSim_swerveDrive(&simulation_timer, &m_field);
  // m_driveSim = wom::TempSim_swerveDrive();

  // alphaArm = new AlphaArm(robotmap.alphaArmSystem.config);
  // wom::BehaviourScheduler::GetInstance()->Register(alphaArm);
  // alphaArm->SetDefaultBehaviour(
  //     [this]() { return wom::make<AlphaArmManualControl>(alphaArm, &robotmap.controllers.codriver); });

  // robotmap.swerveBase.moduleConfigs[0].turnMotor.encoder->SetEncoderOffset(0_rad);
  // robotmap.swerveBase.moduleConfigs[1].turnMotor.encoder->SetEncoderOffset(0_rad);
  // robotmap.swerveBase.moduleConfigs[2].turnMotor.encoder->SetEncoderOffset(0_rad);
  // robotmap.swerveBase.moduleConfigs[3].turnMotor.encoder->SetEncoderOffset(0_rad);

  // frontLeft = new ctre::phoenix6::hardware::TalonFX(7, "Drivebase");  // front left
  // frontRight = new ctre::phoenix6::hardware::TalonFX(2, "Drivebase");   // front right
  // backLeft = new ctre::phoenix6::hardware::TalonFX(6, "Drivebase");   // back left
  // backRight = new ctre::phoenix6::hardware::TalonFX(4, "Drivebase");  // back right
  // frontLeft = new ctre::phoenix6::hardware::TalonFX(9, "Drivebase");   // front left
  // frontRight = new ctre::phoenix6::hardware::TalonFX(1, "Drivebase");   // front right
  // backLeft = new ctre::phoenix6::hardware::TalonFX(5, "Drivebase");   // back left
  // backRight = new ctre::phoenix6::hardware::TalonFX(3, "Drivebase");
  lastPeriodic = wom::now();

  intake = new Intake(robotmap.intakeSystem.config);
  wom::BehaviourScheduler::GetInstance()->Register(intake);
  // intake->SetDefaultBehaviour(
      // [this]() { return wom::make<IntakeManualControl>(intake, robotmap.controllers.codriver); });

  // alphaArm = new AlphaArm(robotmap.alphaArmSystem.config);
  // wom::BehaviourScheduler::GetInstance()->Register(alphaArm);
  // alphaArm->SetDefaultBehaviour(
  //     [this]() { return wom::make<AlphaArmManualControl>(alphaArm, &robotmap.controllers.codriver); });

  // // m_driveSim = new wom::TempSimSwerveDrive(&simulation_timer, &m_field);
  // // m_driveSim = wom::TempSimSwerveDrive();

<<<<<<< HEAD
=======
  // alphaArm = new AlphaArm(robotmap.alphaArmSystem.config);
  // wom::BehaviourScheduler::GetInstance()->Register(alphaArm);
  // alphaArm->SetDefaultBehaviour(
  //     [this]() { return wom::make<AlphaArmManualControl>(alphaArm, &robotmap.controllers.codriver); });

  // // m_driveSim = new wom::TempSimSwerveDrive(&simulation_timer, &m_field);
  // // m_driveSim = wom::TempSimSwerveDrive();

>>>>>>> a08258fa
  //   intake = new Intake(robotmap.intakeSystem.config);
  // wom::BehaviourScheduler::GetInstance()->Register(intake);
  // intake->SetDefaultBehaviour(
  //     [this]() { return wom::make<IntakeManualControl>(intake, robotmap.controllers.codriver); });

<<<<<<< HEAD
  robotmap.swerveBase.moduleConfigs[0].turnMotor.encoder->SetEncoderOffset(0.588_rad);
  robotmap.swerveBase.moduleConfigs[1].turnMotor.encoder->SetEncoderOffset(2.647_rad);
  robotmap.swerveBase.moduleConfigs[2].turnMotor.encoder->SetEncoderOffset(2.979_rad);
  robotmap.swerveBase.moduleConfigs[3].turnMotor.encoder->SetEncoderOffset(4.388_rad);
=======
  robotmap.swerveBase.moduleConfigs[0].turnMotor.encoder->SetEncoderOffset(3.628_rad);
  robotmap.swerveBase.moduleConfigs[1].turnMotor.encoder->SetEncoderOffset(5.851_rad);
  robotmap.swerveBase.moduleConfigs[2].turnMotor.encoder->SetEncoderOffset(6.137_rad);
  robotmap.swerveBase.moduleConfigs[3].turnMotor.encoder->SetEncoderOffset(1.300_rad);
>>>>>>> a08258fa

  // robotmap.swerveBase.moduleConfigs[0].turnMotor.encoder->SetEncoderOffset(0_rad);
  // robotmap.swerveBase.moduleConfigs[1].turnMotor.encoder->SetEncoderOffset(0_rad);
  // robotmap.swerveBase.moduleConfigs[2].turnMotor.encoder->SetEncoderOffset(0_rad);
  // robotmap.swerveBase.moduleConfigs[3].turnMotor.encoder->SetEncoderOffset(0_rad);

  // robotmap.swerveBase.moduleConfigs[0].driveMotor.motorController->SetInverted(true);
  // robotmap.swerveBase.moduleConfigs[1].driveMotor.motorController->SetInverted(true);

  // robotmap.swerveBase.moduleConfigs[0].driveMotor.motorController->SetInverted(true);
  // robotmap.swerveBase.moduleConfigs[2].driveMotor.motorController->SetInverted(true);

  // robotmap.alphaArmSystem.armEncoder->Reset();
<<<<<<< HEAD
=======
  // robotmap.alphaArmSystem.armEncoder->Reset();
>>>>>>> a08258fa

  // robotmap.swerveBase.moduleConfigs[0].turnMotor.encoder->SetEncoderOffset(0_rad);
  // robotmap.swerveBase.moduleConfigs[1].turnMotor.encoder->SetEncoderOffset(0_rad);
  // robotmap.swerveBase.moduleConfigs[2].turnMotor.encoder->SetEncoderOffset(0_rad);
  // robotmap.swerveBase.moduleConfigs[3].turnMotor.encoder->SetEncoderOffset(0_rad);

<<<<<<< HEAD
  
  shooter->OnStart();

  lastPeriodic = wom::now();

  robotmap.builder = autos::InitCommands(_swerveDrive, shooter, intake, alphaArm);
  robotmap.simSwerve = new wom::SimSwerve(_swerveDrive);
=======
  _led = new LED();

  lastPeriodic = wom::now();
>>>>>>> a08258fa
}

void Robot::RobotPeriodic() {
  // double encoderDistance = robotmap.alphaArmSystem.armEncoder.GetDistance();
  auto dt = wom::now() - lastPeriodic;
  lastPeriodic = wom::now();

  loop.Poll();
  wom::BehaviourScheduler::GetInstance()->Tick();
<<<<<<< HEAD
  // shooter->OnUpdate(dt);
  sched->Tick();

  robotmap.swerveTable.swerveDriveTable->GetEntry("frontLeftEncoder")
      .SetDouble(robotmap.swerveBase.moduleConfigs[0].turnMotor.encoder->GetEncoderPosition().value());
  robotmap.swerveTable.swerveDriveTable->GetEntry("frontRightEncoder")
      .SetDouble(robotmap.swerveBase.moduleConfigs[1].turnMotor.encoder->GetEncoderPosition().value());
  robotmap.swerveTable.swerveDriveTable->GetEntry("backLeftEncoder")
      .SetDouble(robotmap.swerveBase.moduleConfigs[2].turnMotor.encoder->GetEncoderPosition().value());
  robotmap.swerveTable.swerveDriveTable->GetEntry("backRightEncoder")
      .SetDouble(robotmap.swerveBase.moduleConfigs[3].turnMotor.encoder->GetEncoderPosition().value());
  // sched->Tick();
=======
  sched->Tick();

  robotmap.swerveTable.swerveDriveTable->GetEntry("Encoder 0 offset: ")
      .SetDouble(robotmap.swerveBase.moduleConfigs[0].turnMotor.encoder->GetEncoderPosition().value());
  robotmap.swerveTable.swerveDriveTable->GetEntry("Encoder 1 offset: ")
      .SetDouble(robotmap.swerveBase.moduleConfigs[1].turnMotor.encoder->GetEncoderPosition().value());
  robotmap.swerveTable.swerveDriveTable->GetEntry("Encoder 2 offset: ")
      .SetDouble(robotmap.swerveBase.moduleConfigs[2].turnMotor.encoder->GetEncoderPosition().value());
  robotmap.swerveTable.swerveDriveTable->GetEntry("Encoder 3 offset: ")
      .SetDouble(robotmap.swerveBase.moduleConfigs[3].turnMotor.encoder->GetEncoderPosition().value());

  // shooter->OnUpdate(dt);
  // intake->OnUpdate(dt);
  // alphaArm->OnUpdate(dt);

  _led->OnUpdate(dt);
>>>>>>> a08258fa

  // intake->OnUpdate(dt);
  // alphaArm->OnUpdate(dt);
  _swerveDrive->OnUpdate(dt);
  // alphaArm->OnUpdate(dt);
  // intake->OnUpdate(dt);
  // _arm->OnUpdate(dt);
}

void Robot::AutonomousInit() {
  loop.Clear();
  sched->InterruptAll();
<<<<<<< HEAD

  m_autoSelected = m_chooser.GetSelected();

  if (m_autoSelected == "kTaxi") {
    sched->Schedule(autos::Taxi(robotmap.builder));
    // sched->Schedule(wom::make<wom::FollowPath>(_swerveDrive, "FirstNote"));
  }// else if (m_autoSelected == "Auto Test") {
  //   sched->Schedule(autos::AutoTest(_swerveDrive, shooter, intake, alphaArm));
  // } else if (m_autoSelected == "Quadruple Close") {
  //   sched->Schedule(autos::QuadrupleClose(_swerveDrive, shooter, intake, alphaArm));
  // } else if (m_autoSelected == "Quadruple Far") {
  //   sched->Schedule(autos::QuadrupleFar(_swerveDrive, shooter, intake, alphaArm));
  // } else if (m_autoSelected == "Quadruple Close Double Far") {
  //   sched->Schedule(autos::QuadrupleCloseDoubleFar(_swerveDrive, shooter, intake, alphaArm));
  // } else if (m_autoSelected == "Quadruple Close Single Far") {
  //   sched->Schedule(autos::QuadrupleCloseSingleFar(_swerveDrive, shooter, intake, alphaArm));
  // }
=======
>>>>>>> a08258fa
}
void Robot::AutonomousPeriodic() {
  fmt::print("Auto selected: {}\n", m_autoSelected);

  robotmap.simSwerve->OnTick();
}

// void Robot::AutonomousPeriodic() {
// m_driveSim->OnUpdate();
// wom::make<AlignToAprilTag>(_vision, VisionTarget::kRedChain3, _swerveDrive);
// }

void Robot::TeleopInit() {
  loop.Clear();
  wom::BehaviourScheduler* sched = wom::BehaviourScheduler::GetInstance();
  // shooter->OnStart();
  // alphaArm->OnStart();
  sched->InterruptAll();

<<<<<<< HEAD
=======
  _swerveDrive->ResetPose(frc::Pose2d());
>>>>>>> a08258fa
  // frontLeft->SetVoltage(4_V);
  // frontRight->SetVoltage(4_V);
  // backLeft->SetVoltage(4_V);
  // backRight->SetVoltage(4_V);
}

<<<<<<< HEAD
// void Robot::TeleopPeriodic() {}
void Robot::TeleopPeriodic() {
  // if (robotmap.controllers.driver.GetXButtonPressed() &&
  //     vision->TargetIsVisible(VisionTargetObjects::kNote)) {
  //   units::degree_t turn = vision->LockOn(VisionTargetObjects::kNote);
  //
  //   frc::Pose2d current_pose = _swerveDrive->GetPose();
  //
  //   std::cout << "angle: " << turn.value() << std::endl;
  //   current_pose.RotateBy(turn);
  //
  //   wom::make<wom::DrivebasePoseBehaviour>(_swerveDrive, current_pose);
  // } else {
  //   wom::make<wom::ManualDrivebase>(_swerveDrive, &robotmap.controllers.driver);
  // }

  if (robotmap.controllers.driver.GetXButtonPressed()) {
    _vision->TurnToTarget(VisionTarget::kBlueSpeakerCenter, _swerveDrive);
=======
void Robot::TeleopPeriodic() {
  if (robotmap.controllers.driver.GetXButtonPressed()) {
    sched->Schedule(
        wom::make<wom::FollowTrajectory>(_swerveDrive, &robotmap.pathplanner, "output/Path1.wpilib.json"));
>>>>>>> a08258fa
  }
}

void Robot::DisabledInit() {
  loop.Clear();
  sched->InterruptAll();
}
void Robot::DisabledPeriodic() {}

void Robot::TestInit() {}
void Robot::TestPeriodic() {}<|MERGE_RESOLUTION|>--- conflicted
+++ resolved
@@ -11,15 +11,12 @@
 #include <networktables/DoubleTopic.h>
 #include <networktables/NetworkTable.h>
 #include <networktables/NetworkTableInstance.h>
-<<<<<<< HEAD
-=======
 #include <units/acceleration.h>
 #include <units/angle.h>
 #include <units/length.h>
 #include <units/time.h>
 #include <units/velocity.h>
 #include <units/voltage.h>
->>>>>>> a08258fa
 
 // include units
 #include <units/velocity.h>
@@ -35,49 +32,14 @@
 #include <frc/kinematics/DifferentialDriveKinematics.h>
 #include <frc/controller/RamseteController.h>
 #include <frc/Timer.h>
-<<<<<<< HEAD
-#include "ArmBehaviours.h"
-#include "behaviour/HasBehaviour.h"
-#include "frc/geometry/Pose2d.h"
-#include "utils/Pathplanner.h"
-#include "vision/Vision.h"
-#include "vision/VisionBehaviours.h"
-=======
 #include "behaviour/HasBehaviour.h"
 #include "vision/Limelight.h"
->>>>>>> a08258fa
 
 static units::second_t lastPeriodic;
 
 void Robot::RobotInit() {
-<<<<<<< HEAD
-  shooter = new Shooter(robotmap.shooterSystem.config);
-  wom::BehaviourScheduler::GetInstance()->Register(shooter);
-  // shooter->SetDefaultBehaviour(
-      // [this]() { return wom::make<ShooterManualControl>(shooter, &robotmap.controllers.codriver); });
-
   sched = wom::BehaviourScheduler::GetInstance();
-  m_chooser.SetDefaultOption("kTaxi", "kTaxi");
-
-  for (auto& option : autoOptions) {
-    m_chooser.AddOption(option, option);
-  }
-
-  frc::SmartDashboard::PutData("Auto Modes", &m_chooser);
-
-  // m_path_chooser.SetDefaultOption("Path1", "paths/output/Path1.wpilib.json");
-
-  // m_path_chooser.AddOption("Path1", "paths/output/Path1.wpilib.json");
-  // m_path_chooser.AddOption("Path2", "paths/output/Path2.wpilib.json");
-
-  // frc::SmartDashboard::PutData("Path Selector", &m_path_chooser);
-
-  // frc::SmartDashboard::PutData("Field", &m_field);
-
-  timer = frc::Timer();
-  sched = wom::BehaviourScheduler::GetInstance();
-
-  _vision = new Vision("limelight", FMAP("fmap.fmap"));
+  m_chooser.SetDefaultOption("Default Auto", "Default Auto");
 
   // frc::SmartDashboard::PutData("Auto Selector", &m_chooser);
 
@@ -94,30 +56,6 @@
   // frc::SmartDashboard::PutData("Path Selector", &m_path_chooser);
   // frc::SmartDashboard::PutData("Path Selector", &m_path_chooser);
 
-  // simulation_timer = frc::Timer();
-
-  // robotmap.swerveBase.gyro->Reset();
-  
-  _swerveDrive = new wom::SwerveDrive(robotmap.swerveBase.config, frc::Pose2d());
-=======
-  sched = wom::BehaviourScheduler::GetInstance();
-  m_chooser.SetDefaultOption("Default Auto", "Default Auto");
-
-  // frc::SmartDashboard::PutData("Auto Selector", &m_chooser);
-
-  // m_path_chooser.SetDefaultOption("Path1", "paths/output/Path1.wpilib.json");
-
-  // m_path_chooser.AddOption("Path1", "paths/output/Path1.wpilib.json");
-  // m_path_chooser.AddOption("Path2", "paths/output/Path2.wpilib.json");
-
-  // shooter = new Shooter(robotmap.shooterSystem.config);
-  // wom::BehaviourScheduler::GetInstance()->Register(shooter);
-  // shooter->SetDefaultBehaviour(
-  //     [this]() { return wom::make<ShooterManualControl>(shooter, &robotmap.controllers.codriver); });
-
-  // frc::SmartDashboard::PutData("Path Selector", &m_path_chooser);
-  // frc::SmartDashboard::PutData("Path Selector", &m_path_chooser);
-
   // frc::SmartDashboard::PutData("Field", &m_field);
 
   // simulation_timer = frc::Timer();
@@ -126,7 +64,6 @@
 
   _swerveDrive =
       new wom::SwerveDrive(robotmap.swerveBase.config, frc::Pose2d(), new wom::Limelight("limelight"));
->>>>>>> a08258fa
   wom::BehaviourScheduler::GetInstance()->Register(_swerveDrive);
   
   // _swerveDrive->SetDefaultBehaviour([this]() { return robotmap.builder->GetAutoRoutine(); });
@@ -175,8 +112,6 @@
   // // m_driveSim = new wom::TempSimSwerveDrive(&simulation_timer, &m_field);
   // // m_driveSim = wom::TempSimSwerveDrive();
 
-<<<<<<< HEAD
-=======
   // alphaArm = new AlphaArm(robotmap.alphaArmSystem.config);
   // wom::BehaviourScheduler::GetInstance()->Register(alphaArm);
   // alphaArm->SetDefaultBehaviour(
@@ -185,23 +120,15 @@
   // // m_driveSim = new wom::TempSimSwerveDrive(&simulation_timer, &m_field);
   // // m_driveSim = wom::TempSimSwerveDrive();
 
->>>>>>> a08258fa
   //   intake = new Intake(robotmap.intakeSystem.config);
   // wom::BehaviourScheduler::GetInstance()->Register(intake);
   // intake->SetDefaultBehaviour(
   //     [this]() { return wom::make<IntakeManualControl>(intake, robotmap.controllers.codriver); });
 
-<<<<<<< HEAD
-  robotmap.swerveBase.moduleConfigs[0].turnMotor.encoder->SetEncoderOffset(0.588_rad);
-  robotmap.swerveBase.moduleConfigs[1].turnMotor.encoder->SetEncoderOffset(2.647_rad);
-  robotmap.swerveBase.moduleConfigs[2].turnMotor.encoder->SetEncoderOffset(2.979_rad);
-  robotmap.swerveBase.moduleConfigs[3].turnMotor.encoder->SetEncoderOffset(4.388_rad);
-=======
   robotmap.swerveBase.moduleConfigs[0].turnMotor.encoder->SetEncoderOffset(3.628_rad);
   robotmap.swerveBase.moduleConfigs[1].turnMotor.encoder->SetEncoderOffset(5.851_rad);
   robotmap.swerveBase.moduleConfigs[2].turnMotor.encoder->SetEncoderOffset(6.137_rad);
   robotmap.swerveBase.moduleConfigs[3].turnMotor.encoder->SetEncoderOffset(1.300_rad);
->>>>>>> a08258fa
 
   // robotmap.swerveBase.moduleConfigs[0].turnMotor.encoder->SetEncoderOffset(0_rad);
   // robotmap.swerveBase.moduleConfigs[1].turnMotor.encoder->SetEncoderOffset(0_rad);
@@ -215,29 +142,16 @@
   // robotmap.swerveBase.moduleConfigs[2].driveMotor.motorController->SetInverted(true);
 
   // robotmap.alphaArmSystem.armEncoder->Reset();
-<<<<<<< HEAD
-=======
   // robotmap.alphaArmSystem.armEncoder->Reset();
->>>>>>> a08258fa
 
   // robotmap.swerveBase.moduleConfigs[0].turnMotor.encoder->SetEncoderOffset(0_rad);
   // robotmap.swerveBase.moduleConfigs[1].turnMotor.encoder->SetEncoderOffset(0_rad);
   // robotmap.swerveBase.moduleConfigs[2].turnMotor.encoder->SetEncoderOffset(0_rad);
   // robotmap.swerveBase.moduleConfigs[3].turnMotor.encoder->SetEncoderOffset(0_rad);
 
-<<<<<<< HEAD
-  
-  shooter->OnStart();
+  _led = new LED();
 
   lastPeriodic = wom::now();
-
-  robotmap.builder = autos::InitCommands(_swerveDrive, shooter, intake, alphaArm);
-  robotmap.simSwerve = new wom::SimSwerve(_swerveDrive);
-=======
-  _led = new LED();
-
-  lastPeriodic = wom::now();
->>>>>>> a08258fa
 }
 
 void Robot::RobotPeriodic() {
@@ -247,20 +161,6 @@
 
   loop.Poll();
   wom::BehaviourScheduler::GetInstance()->Tick();
-<<<<<<< HEAD
-  // shooter->OnUpdate(dt);
-  sched->Tick();
-
-  robotmap.swerveTable.swerveDriveTable->GetEntry("frontLeftEncoder")
-      .SetDouble(robotmap.swerveBase.moduleConfigs[0].turnMotor.encoder->GetEncoderPosition().value());
-  robotmap.swerveTable.swerveDriveTable->GetEntry("frontRightEncoder")
-      .SetDouble(robotmap.swerveBase.moduleConfigs[1].turnMotor.encoder->GetEncoderPosition().value());
-  robotmap.swerveTable.swerveDriveTable->GetEntry("backLeftEncoder")
-      .SetDouble(robotmap.swerveBase.moduleConfigs[2].turnMotor.encoder->GetEncoderPosition().value());
-  robotmap.swerveTable.swerveDriveTable->GetEntry("backRightEncoder")
-      .SetDouble(robotmap.swerveBase.moduleConfigs[3].turnMotor.encoder->GetEncoderPosition().value());
-  // sched->Tick();
-=======
   sched->Tick();
 
   robotmap.swerveTable.swerveDriveTable->GetEntry("Encoder 0 offset: ")
@@ -277,7 +177,6 @@
   // alphaArm->OnUpdate(dt);
 
   _led->OnUpdate(dt);
->>>>>>> a08258fa
 
   // intake->OnUpdate(dt);
   // alphaArm->OnUpdate(dt);
@@ -290,26 +189,6 @@
 void Robot::AutonomousInit() {
   loop.Clear();
   sched->InterruptAll();
-<<<<<<< HEAD
-
-  m_autoSelected = m_chooser.GetSelected();
-
-  if (m_autoSelected == "kTaxi") {
-    sched->Schedule(autos::Taxi(robotmap.builder));
-    // sched->Schedule(wom::make<wom::FollowPath>(_swerveDrive, "FirstNote"));
-  }// else if (m_autoSelected == "Auto Test") {
-  //   sched->Schedule(autos::AutoTest(_swerveDrive, shooter, intake, alphaArm));
-  // } else if (m_autoSelected == "Quadruple Close") {
-  //   sched->Schedule(autos::QuadrupleClose(_swerveDrive, shooter, intake, alphaArm));
-  // } else if (m_autoSelected == "Quadruple Far") {
-  //   sched->Schedule(autos::QuadrupleFar(_swerveDrive, shooter, intake, alphaArm));
-  // } else if (m_autoSelected == "Quadruple Close Double Far") {
-  //   sched->Schedule(autos::QuadrupleCloseDoubleFar(_swerveDrive, shooter, intake, alphaArm));
-  // } else if (m_autoSelected == "Quadruple Close Single Far") {
-  //   sched->Schedule(autos::QuadrupleCloseSingleFar(_swerveDrive, shooter, intake, alphaArm));
-  // }
-=======
->>>>>>> a08258fa
 }
 void Robot::AutonomousPeriodic() {
   fmt::print("Auto selected: {}\n", m_autoSelected);
@@ -329,41 +208,17 @@
   // alphaArm->OnStart();
   sched->InterruptAll();
 
-<<<<<<< HEAD
-=======
   _swerveDrive->ResetPose(frc::Pose2d());
->>>>>>> a08258fa
   // frontLeft->SetVoltage(4_V);
   // frontRight->SetVoltage(4_V);
   // backLeft->SetVoltage(4_V);
   // backRight->SetVoltage(4_V);
 }
 
-<<<<<<< HEAD
-// void Robot::TeleopPeriodic() {}
-void Robot::TeleopPeriodic() {
-  // if (robotmap.controllers.driver.GetXButtonPressed() &&
-  //     vision->TargetIsVisible(VisionTargetObjects::kNote)) {
-  //   units::degree_t turn = vision->LockOn(VisionTargetObjects::kNote);
-  //
-  //   frc::Pose2d current_pose = _swerveDrive->GetPose();
-  //
-  //   std::cout << "angle: " << turn.value() << std::endl;
-  //   current_pose.RotateBy(turn);
-  //
-  //   wom::make<wom::DrivebasePoseBehaviour>(_swerveDrive, current_pose);
-  // } else {
-  //   wom::make<wom::ManualDrivebase>(_swerveDrive, &robotmap.controllers.driver);
-  // }
-
-  if (robotmap.controllers.driver.GetXButtonPressed()) {
-    _vision->TurnToTarget(VisionTarget::kBlueSpeakerCenter, _swerveDrive);
-=======
 void Robot::TeleopPeriodic() {
   if (robotmap.controllers.driver.GetXButtonPressed()) {
     sched->Schedule(
         wom::make<wom::FollowTrajectory>(_swerveDrive, &robotmap.pathplanner, "output/Path1.wpilib.json"));
->>>>>>> a08258fa
   }
 }
 
