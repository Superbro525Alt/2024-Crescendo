// Copyright (c) 2023-2024 CurtinFRC
// Open Source Software, you can modify it according to the terms
// of the MIT License at the root of this project

#include "Robot.h"

// include units
#include <units/velocity.h>
#include <units/acceleration.h>
#include <units/length.h>
#include <units/angle.h>
#include <units/time.h>
#include <units/voltage.h>

#include <frc/kinematics/DifferentialDriveKinematics.h>
#include <frc/controller/RamseteController.h>
#include <frc/Timer.h>

static units::second_t lastPeriodic;

void Robot::RobotInit() {
  lastPeriodic = wom::now();

  mag = new Mag(robotmap.magSystem.config);
  wom::BehaviourScheduler::GetInstance()->Register(mag);
  mag->SetDefaultBehaviour(
      [this]() { return wom::make<MagManualControl>(mag, &robotmap.controllers.coDriver); });
}

void Robot::RobotPeriodic() {
  auto dt = wom::now() - lastPeriodic;
  lastPeriodic = wom::now();

  loop.Poll();
  wom::BehaviourScheduler::GetInstance()->Tick();

  _swerveDrive->OnUpdate(dt);
  mag->OnUpdate(dt);
}

void Robot::TeleopInit() {
  loop.Clear();
  wom::BehaviourScheduler* scheduler = wom::BehaviourScheduler::GetInstance();
  scheduler->InterruptAll();

  m_chooser.SetDefaultOption("Default Auto", "Default Auto");

  frc::SmartDashboard::PutData("Auto Selector", &m_chooser);

  m_path_chooser.SetDefaultOption("Path1", "paths/output/Path1.wpilib.json");

  m_path_chooser.AddOption("Path1", "paths/output/Path1.wpilib.json");
  m_path_chooser.AddOption("Path2", "paths/output/Path2.wpilib.json");

  frc::SmartDashboard::PutData("Path Selector", &m_path_chooser);

  frc::SmartDashboard::PutData("Field", &m_field);

  simulation_timer = frc::Timer();

  robotmap.swerveBase.gyro->Reset();

  _swerveDrive = new wom::SwerveDrive(robotmap.swerveBase.config, frc::Pose2d());
  wom::BehaviourScheduler::GetInstance()->Register(_swerveDrive);
  _swerveDrive->SetDefaultBehaviour(
      [this]() { return wom::make<wom::ManualDrivebase>(_swerveDrive, &robotmap.controllers.driver); });

  lastPeriodic = wom::now();

  climber = new Climber(robotmap.climberSystem.config);
  wom::BehaviourScheduler::GetInstance()->Register(climber);
  climber->SetDefaultBehaviour(
      [this]() { return wom::make<ClimberManualControl>(climber, &robotmap.controllers.coDriver); });
  // m_driveSim = new wom::TempSimSwerveDrive(&simulation_timer, &m_field);
  // m_driveSim = wom::TempSimSwerveDrive();
<<<<<<< HEAD
}

void Robot::RobotPeriodic() {
  units::second_t dt = wom::now() - lastPeriodic;
  lastPeriodic = wom::now();

  loop.Poll();
  wom::BehaviourScheduler::GetInstance()->Tick();

  _swerveDrive->OnUpdate(dt);

  climber->OnUpdate(dt);
=======
  // _swerveDrive->OnStart();
  // sched->InterruptAll();
>>>>>>> 62812cd4
}

void Robot::AutonomousInit() {
  // m_driveSim->SetPath(m_path_chooser.GetSelected());

  loop.Clear();
  sched->InterruptAll();
  // _swerveDrive->OnStart();
}
void Robot::AutonomousPeriodic() {
  // m_driveSim->OnUpdate();
}

<<<<<<< HEAD
void Robot::TeleopInit() {
  loop.Clear();
  wom::BehaviourScheduler* scheduler = wom::BehaviourScheduler::GetInstance();
  scheduler->InterruptAll();
  // _swerveDrive->OnStart();
  // sched->InterruptAll();
}

=======
>>>>>>> 62812cd4
void Robot::TeleopPeriodic() {}

void Robot::DisabledInit() {}
void Robot::DisabledPeriodic() {}

void Robot::TestInit() {}
void Robot::TestPeriodic() {}

void Robot::SimulationInit() {}
void Robot::SimulationPeriodic() {}<|MERGE_RESOLUTION|>--- conflicted
+++ resolved
@@ -73,7 +73,6 @@
       [this]() { return wom::make<ClimberManualControl>(climber, &robotmap.controllers.coDriver); });
   // m_driveSim = new wom::TempSimSwerveDrive(&simulation_timer, &m_field);
   // m_driveSim = wom::TempSimSwerveDrive();
-<<<<<<< HEAD
 }
 
 void Robot::RobotPeriodic() {
@@ -86,10 +85,6 @@
   _swerveDrive->OnUpdate(dt);
 
   climber->OnUpdate(dt);
-=======
-  // _swerveDrive->OnStart();
-  // sched->InterruptAll();
->>>>>>> 62812cd4
 }
 
 void Robot::AutonomousInit() {
@@ -103,7 +98,6 @@
   // m_driveSim->OnUpdate();
 }
 
-<<<<<<< HEAD
 void Robot::TeleopInit() {
   loop.Clear();
   wom::BehaviourScheduler* scheduler = wom::BehaviourScheduler::GetInstance();
@@ -112,8 +106,6 @@
   // sched->InterruptAll();
 }
 
-=======
->>>>>>> 62812cd4
 void Robot::TeleopPeriodic() {}
 
 void Robot::DisabledInit() {}
