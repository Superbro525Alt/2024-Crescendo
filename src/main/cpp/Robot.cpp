// Copyright (c) 2023-2024 CurtinFRC
// Open Source Software, you can modify it according to the terms
// of the MIT License at the root of this project

#include "Robot.h"

#include <frc/TimedRobot.h>
#include <frc/Timer.h>
#include <frc/controller/RamseteController.h>
#include <frc/kinematics/DifferentialDriveKinematics.h>
#include <networktables/DoubleTopic.h>
#include <networktables/NetworkTable.h>
#include <networktables/NetworkTableInstance.h>
#include <units/acceleration.h>
#include <units/angle.h>
#include <units/length.h>
#include <units/time.h>
#include <units/velocity.h>
#include <units/voltage.h>

static units::second_t lastPeriodic;

void Robot::RobotInit() {
  lastPeriodic = wom::now();
}

void Robot::RobotPeriodic() {
  auto dt = wom::now() - lastPeriodic;
  lastPeriodic = wom::now();

  loop.Poll();
  wom::BehaviourScheduler::GetInstance()->Tick();

  _swerveDrive->OnUpdate(dt);
  mag->OnUpdate(dt);
  climber->OnUpdate(dt);
  intake->OnUpdate(dt);
}

void Robot::TeleopInit() {
  loop.Clear();
  wom::BehaviourScheduler* scheduler = wom::BehaviourScheduler::GetInstance();
  scheduler->InterruptAll();

  m_chooser.SetDefaultOption("Default Auto", "Default Auto");

  frc::SmartDashboard::PutData("Auto Selector", &m_chooser);

  m_path_chooser.SetDefaultOption("Path1", "paths/output/Path1.wpilib.json");

  m_path_chooser.AddOption("Path1", "paths/output/Path1.wpilib.json");
  m_path_chooser.AddOption("Path2", "paths/output/Path2.wpilib.json");

  frc::SmartDashboard::PutData("Path Selector", &m_path_chooser);

  frc::SmartDashboard::PutData("Field", &m_field);

  simulation_timer = frc::Timer();

  robotmap.swerveBase.gyro->Reset();

  lastPeriodic = wom::now();

  _swerveDrive = new wom::SwerveDrive(robotmap.swerveBase.config, frc::Pose2d());
  wom::BehaviourScheduler::GetInstance()->Register(_swerveDrive);
  _swerveDrive->SetDefaultBehaviour(
      [this]() { return wom::make<wom::ManualDrivebase>(_swerveDrive, &robotmap.controllers.driver); });

<<<<<<< HEAD
  climber = new Climber(robotmap.climberSystem.config);
  wom::BehaviourScheduler::GetInstance()->Register(climber);
  climber->SetDefaultBehaviour(
      [this]() { return wom::make<ClimberManualControl>(climber, &robotmap.controllers.coDriver); });
=======
  // m_driveSim = new wom::TempSimSwerveDrive(&simulation_timer, &m_field);
  // m_driveSim = wom::TempSimSwerveDrive();

  alphaArm = new AlphaArm(robotmap.alphaArmSystem.config);
  wom::BehaviourScheduler::GetInstance()->Register(alphaArm);
  alphaArm->SetDefaultBehaviour(
      [this]() { return wom::make<AlphaArmManualControl>(alphaArm, &robotmap.controllers.codriver); });
}
>>>>>>> cd963d46

  mag = new Mag(robotmap.magSystem.config);
  wom::BehaviourScheduler::GetInstance()->Register(mag);
  mag->SetDefaultBehaviour(
      [this]() { return wom::make<MagManualControl>(mag, &robotmap.controllers.coDriver); });

  intake = new Intake(robotmap.intakeSystem.config);
  wom::BehaviourScheduler::GetInstance()->Register(intake);
  intake->SetDefaultBehaviour(
      [this]() { return wom::make<IntakeManualControl>(intake, &robotmap.controllers.coDriver); });

  // m_driveSim = new wom::TempSimSwerveDrive(&simulation_timer, &m_field);
  // m_driveSim = wom::TempSimSwerveDrive();
}

void Robot::AutonomousInit() {
  loop.Clear();
  wom::BehaviourScheduler* scheduler = wom::BehaviourScheduler::GetInstance();
  scheduler->InterruptAll();
}

void Robot::AutonomousPeriodic() {}

void Robot::TeleopPeriodic() {}

void Robot::DisabledInit() {}
void Robot::DisabledPeriodic() {}

void Robot::TestInit() {}
void Robot::TestPeriodic() {}

void Robot::SimulationInit() {}
void Robot::SimulationPeriodic() {}<|MERGE_RESOLUTION|>--- conflicted
+++ resolved
@@ -35,6 +35,7 @@
   mag->OnUpdate(dt);
   climber->OnUpdate(dt);
   intake->OnUpdate(dt);
+  alphaArm->OnUpdate(dt);
 }
 
 void Robot::TeleopInit() {
@@ -66,31 +67,25 @@
   _swerveDrive->SetDefaultBehaviour(
       [this]() { return wom::make<wom::ManualDrivebase>(_swerveDrive, &robotmap.controllers.driver); });
 
-<<<<<<< HEAD
   climber = new Climber(robotmap.climberSystem.config);
   wom::BehaviourScheduler::GetInstance()->Register(climber);
   climber->SetDefaultBehaviour(
-      [this]() { return wom::make<ClimberManualControl>(climber, &robotmap.controllers.coDriver); });
-=======
-  // m_driveSim = new wom::TempSimSwerveDrive(&simulation_timer, &m_field);
-  // m_driveSim = wom::TempSimSwerveDrive();
+      [this]() { return wom::make<ClimberManualControl>(climber, &robotmap.controllers.codriver); });
+
+  mag = new Mag(robotmap.magSystem.config);
+  wom::BehaviourScheduler::GetInstance()->Register(mag);
+  mag->SetDefaultBehaviour(
+      [this]() { return wom::make<MagManualControl>(mag, &robotmap.controllers.codriver); });
+
+  intake = new Intake(robotmap.intakeSystem.config);
+  wom::BehaviourScheduler::GetInstance()->Register(intake);
+  intake->SetDefaultBehaviour(
+      [this]() { return wom::make<IntakeManualControl>(intake, &robotmap.controllers.codriver); });
 
   alphaArm = new AlphaArm(robotmap.alphaArmSystem.config);
   wom::BehaviourScheduler::GetInstance()->Register(alphaArm);
   alphaArm->SetDefaultBehaviour(
       [this]() { return wom::make<AlphaArmManualControl>(alphaArm, &robotmap.controllers.codriver); });
-}
->>>>>>> cd963d46
-
-  mag = new Mag(robotmap.magSystem.config);
-  wom::BehaviourScheduler::GetInstance()->Register(mag);
-  mag->SetDefaultBehaviour(
-      [this]() { return wom::make<MagManualControl>(mag, &robotmap.controllers.coDriver); });
-
-  intake = new Intake(robotmap.intakeSystem.config);
-  wom::BehaviourScheduler::GetInstance()->Register(intake);
-  intake->SetDefaultBehaviour(
-      [this]() { return wom::make<IntakeManualControl>(intake, &robotmap.controllers.coDriver); });
 
   // m_driveSim = new wom::TempSimSwerveDrive(&simulation_timer, &m_field);
   // m_driveSim = wom::TempSimSwerveDrive();
