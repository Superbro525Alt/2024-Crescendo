// Copyright (c) 2023-2024 CurtinFRC
// Open Source Software, you can modify it according to the terms
// of the MIT License at the root of this project

#include "Robot.h"

#include <frc/TimedRobot.h>
#include <frc/Timer.h>
#include <frc/controller/RamseteController.h>
#include <frc/kinematics/DifferentialDriveKinematics.h>
#include <networktables/DoubleTopic.h>
#include <networktables/NetworkTable.h>
#include <networktables/NetworkTableInstance.h>
#include <units/acceleration.h>
#include <units/angle.h>
#include <units/length.h>
#include <units/time.h>
#include <units/velocity.h>
#include <units/voltage.h>

<<<<<<< HEAD
static units::second_t lastPeriodic;

void Robot::RobotInit() {
  lastPeriodic = wom::now();
}

void Robot::RobotPeriodic() {
  auto dt = wom::now() - lastPeriodic;
  lastPeriodic = wom::now();

  loop.Poll();
  wom::BehaviourScheduler::GetInstance()->Tick();

  _swerveDrive->OnUpdate(dt);
  mag->OnUpdate(dt);
  climber->OnUpdate(dt);
}

void Robot::TeleopInit() {
  loop.Clear();
  wom::BehaviourScheduler* scheduler = wom::BehaviourScheduler::GetInstance();
  scheduler->InterruptAll();

=======
#include "behaviour/HasBehaviour.h"

static units::second_t lastPeriodic;

void Robot::RobotInit() {
  shooter = new Shooter(robotmap.shooterSystem.config);
  wom::BehaviourScheduler::GetInstance()->Register(shooter);
  shooter->SetDefaultBehaviour(
      [this]() { return wom::make<ShooterManualControl>(shooter, &robotmap.controllers.codriver); });

  sched = wom::BehaviourScheduler::GetInstance();
>>>>>>> cc34736f
  m_chooser.SetDefaultOption("Default Auto", "Default Auto");

  // frc::SmartDashboard::PutData("Auto Selector", &m_chooser);

  // m_path_chooser.SetDefaultOption("Path1", "paths/output/Path1.wpilib.json");

  // m_path_chooser.AddOption("Path1", "paths/output/Path1.wpilib.json");
  // m_path_chooser.AddOption("Path2", "paths/output/Path2.wpilib.json");

  // frc::SmartDashboard::PutData("Path Selector", &m_path_chooser);

  // frc::SmartDashboard::PutData("Field", &m_field);

  // simulation_timer = frc::Timer();

  // robotmap.swerveBase.gyro->Reset();

<<<<<<< HEAD
  lastPeriodic = wom::now();

=======
  // _swerveDrive = new wom::SwerveDrive(robotmap.swerveBase.config, frc::Pose2d());
  // wom::BehaviourScheduler::GetInstance()->Register(_swerveDrive);
  // _swerveDrive->SetDefaultBehaviour(
  //     [this]() { return wom::make<wom::ManualDrivebase>(_swerveDrive, &robotmap.controllers.driver); });
>>>>>>> cc34736f
  _swerveDrive = new wom::SwerveDrive(robotmap.swerveBase.config, frc::Pose2d());
  wom::BehaviourScheduler::GetInstance()->Register(_swerveDrive);
  _swerveDrive->SetDefaultBehaviour(
      [this]() { return wom::make<wom::ManualDrivebase>(_swerveDrive, &robotmap.controllers.driver); });

<<<<<<< HEAD
  climber = new Climber(robotmap.climberSystem.config);
  wom::BehaviourScheduler::GetInstance()->Register(climber);
  climber->SetDefaultBehaviour(
      [this]() { return wom::make<ClimberManualControl>(climber, &robotmap.controllers.codriver); });
=======
  // m_driveSim = new wom::TempSimSwerveDrive(&simulation_timer, &m_field);
  // m_driveSim = wom::TempSimSwerveDrive();

  alphaArm = new AlphaArm(robotmap.alphaArmSystem.config);
  wom::BehaviourScheduler::GetInstance()->Register(alphaArm);
  alphaArm->SetDefaultBehaviour(
      [this]() { return wom::make<AlphaArmManualControl>(alphaArm, &robotmap.controllers.codriver); });

  robotmap.swerveBase.moduleConfigs[0].turnMotor.encoder->SetEncoderOffset(0_rad);
  robotmap.swerveBase.moduleConfigs[1].turnMotor.encoder->SetEncoderOffset(0_rad);
  robotmap.swerveBase.moduleConfigs[2].turnMotor.encoder->SetEncoderOffset(0_rad);
  robotmap.swerveBase.moduleConfigs[3].turnMotor.encoder->SetEncoderOffset(0_rad);

  // frontLeft = new ctre::phoenix6::hardware::TalonFX(7, "Drivebase");  // front left
  // frontRight = new ctre::phoenix6::hardware::TalonFX(2, "Drivebase");   // front right
  // backLeft = new ctre::phoenix6::hardware::TalonFX(6, "Drivebase");   // back left
  // backRight = new ctre::phoenix6::hardware::TalonFX(4, "Drivebase");  // back right
  // frontLeft = new ctre::phoenix6::hardware::TalonFX(9, "Drivebase");   // front left
  // frontRight = new ctre::phoenix6::hardware::TalonFX(1, "Drivebase");   // front right
  // backLeft = new ctre::phoenix6::hardware::TalonFX(5, "Drivebase");   // back left
  // backRight = new ctre::phoenix6::hardware::TalonFX(3, "Drivebase");
  lastPeriodic = wom::now();

  intake = new Intake(robotmap.intakeSystem.config);
  wom::BehaviourScheduler::GetInstance()->Register(intake);
  intake->SetDefaultBehaviour(
      [this]() { return wom::make<IntakeManualControl>(intake, robotmap.controllers.codriver); });
}
>>>>>>> cc34736f

  mag = new Mag(robotmap.magSystem.config);
  wom::BehaviourScheduler::GetInstance()->Register(mag);
  mag->SetDefaultBehaviour(
      [this]() { return wom::make<MagManualControl>(mag, &robotmap.controllers.codriver); });

<<<<<<< HEAD
  // m_driveSim = new wom::TempSimSwerveDrive(&simulation_timer, &m_field);
  // m_driveSim = wom::TempSimSwerveDrive();
=======
  loop.Poll();
  wom::BehaviourScheduler::GetInstance()->Tick();
  shooter->OnUpdate(dt);
  sched->Tick();

  robotmap.swerveTable.swerveDriveTable->GetEntry("frontLeftEncoder")
      .SetDouble(robotmap.swerveBase.moduleConfigs[0].turnMotor.encoder->GetEncoderPosition().value());
  robotmap.swerveTable.swerveDriveTable->GetEntry("frontRightEncoder")
      .SetDouble(robotmap.swerveBase.moduleConfigs[1].turnMotor.encoder->GetEncoderPosition().value());
  robotmap.swerveTable.swerveDriveTable->GetEntry("backLeftEncoder")
      .SetDouble(robotmap.swerveBase.moduleConfigs[2].turnMotor.encoder->GetEncoderPosition().value());
  robotmap.swerveTable.swerveDriveTable->GetEntry("backRightEncoder")
      .SetDouble(robotmap.swerveBase.moduleConfigs[3].turnMotor.encoder->GetEncoderPosition().value());

  _swerveDrive->OnUpdate(dt);
  alphaArm->OnUpdate(dt);
  intake->OnUpdate(dt);
>>>>>>> cc34736f
}

void Robot::AutonomousInit() {
  loop.Clear();
<<<<<<< HEAD
  wom::BehaviourScheduler* scheduler = wom::BehaviourScheduler::GetInstance();
  scheduler->InterruptAll();
=======
  sched->InterruptAll();
>>>>>>> cc34736f
}
void Robot::AutonomousPeriodic() {}

<<<<<<< HEAD
void Robot::AutonomousPeriodic() {}
=======
void Robot::TeleopInit() {
  loop.Clear();
  wom::BehaviourScheduler* sched = wom::BehaviourScheduler::GetInstance();
  sched->InterruptAll();

  // frontLeft->SetVoltage(4_V);
  // frontRight->SetVoltage(4_V);
  // backLeft->SetVoltage(4_V);
  // backRight->SetVoltage(4_V);
  loop.Clear();
  wom::BehaviourScheduler* scheduler = wom::BehaviourScheduler::GetInstance();
  scheduler->InterruptAll();
}
>>>>>>> cc34736f

void Robot::TeleopPeriodic() {}

void Robot::DisabledInit() {}
void Robot::DisabledPeriodic() {}

void Robot::TestInit() {}
<<<<<<< HEAD
void Robot::TestPeriodic() {}

void Robot::SimulationInit() {}
void Robot::SimulationPeriodic() {}
=======
void Robot::TestPeriodic() {}
>>>>>>> cc34736f
<|MERGE_RESOLUTION|>--- conflicted
+++ resolved
@@ -18,31 +18,6 @@
 #include <units/velocity.h>
 #include <units/voltage.h>
 
-<<<<<<< HEAD
-static units::second_t lastPeriodic;
-
-void Robot::RobotInit() {
-  lastPeriodic = wom::now();
-}
-
-void Robot::RobotPeriodic() {
-  auto dt = wom::now() - lastPeriodic;
-  lastPeriodic = wom::now();
-
-  loop.Poll();
-  wom::BehaviourScheduler::GetInstance()->Tick();
-
-  _swerveDrive->OnUpdate(dt);
-  mag->OnUpdate(dt);
-  climber->OnUpdate(dt);
-}
-
-void Robot::TeleopInit() {
-  loop.Clear();
-  wom::BehaviourScheduler* scheduler = wom::BehaviourScheduler::GetInstance();
-  scheduler->InterruptAll();
-
-=======
 #include "behaviour/HasBehaviour.h"
 
 static units::second_t lastPeriodic;
@@ -54,7 +29,6 @@
       [this]() { return wom::make<ShooterManualControl>(shooter, &robotmap.controllers.codriver); });
 
   sched = wom::BehaviourScheduler::GetInstance();
->>>>>>> cc34736f
   m_chooser.SetDefaultOption("Default Auto", "Default Auto");
 
   // frc::SmartDashboard::PutData("Auto Selector", &m_chooser);
@@ -72,26 +46,15 @@
 
   // robotmap.swerveBase.gyro->Reset();
 
-<<<<<<< HEAD
-  lastPeriodic = wom::now();
-
-=======
   // _swerveDrive = new wom::SwerveDrive(robotmap.swerveBase.config, frc::Pose2d());
   // wom::BehaviourScheduler::GetInstance()->Register(_swerveDrive);
   // _swerveDrive->SetDefaultBehaviour(
   //     [this]() { return wom::make<wom::ManualDrivebase>(_swerveDrive, &robotmap.controllers.driver); });
->>>>>>> cc34736f
   _swerveDrive = new wom::SwerveDrive(robotmap.swerveBase.config, frc::Pose2d());
   wom::BehaviourScheduler::GetInstance()->Register(_swerveDrive);
   _swerveDrive->SetDefaultBehaviour(
       [this]() { return wom::make<wom::ManualDrivebase>(_swerveDrive, &robotmap.controllers.driver); });
 
-<<<<<<< HEAD
-  climber = new Climber(robotmap.climberSystem.config);
-  wom::BehaviourScheduler::GetInstance()->Register(climber);
-  climber->SetDefaultBehaviour(
-      [this]() { return wom::make<ClimberManualControl>(climber, &robotmap.controllers.codriver); });
-=======
   // m_driveSim = new wom::TempSimSwerveDrive(&simulation_timer, &m_field);
   // m_driveSim = wom::TempSimSwerveDrive();
 
@@ -120,17 +83,11 @@
   intake->SetDefaultBehaviour(
       [this]() { return wom::make<IntakeManualControl>(intake, robotmap.controllers.codriver); });
 }
->>>>>>> cc34736f
 
-  mag = new Mag(robotmap.magSystem.config);
-  wom::BehaviourScheduler::GetInstance()->Register(mag);
-  mag->SetDefaultBehaviour(
-      [this]() { return wom::make<MagManualControl>(mag, &robotmap.controllers.codriver); });
+void Robot::RobotPeriodic() {
+  auto dt = wom::now() - lastPeriodic;
+  lastPeriodic = wom::now();
 
-<<<<<<< HEAD
-  // m_driveSim = new wom::TempSimSwerveDrive(&simulation_timer, &m_field);
-  // m_driveSim = wom::TempSimSwerveDrive();
-=======
   loop.Poll();
   wom::BehaviourScheduler::GetInstance()->Tick();
   shooter->OnUpdate(dt);
@@ -148,23 +105,14 @@
   _swerveDrive->OnUpdate(dt);
   alphaArm->OnUpdate(dt);
   intake->OnUpdate(dt);
->>>>>>> cc34736f
 }
 
 void Robot::AutonomousInit() {
   loop.Clear();
-<<<<<<< HEAD
-  wom::BehaviourScheduler* scheduler = wom::BehaviourScheduler::GetInstance();
-  scheduler->InterruptAll();
-=======
   sched->InterruptAll();
->>>>>>> cc34736f
 }
 void Robot::AutonomousPeriodic() {}
 
-<<<<<<< HEAD
-void Robot::AutonomousPeriodic() {}
-=======
 void Robot::TeleopInit() {
   loop.Clear();
   wom::BehaviourScheduler* sched = wom::BehaviourScheduler::GetInstance();
@@ -178,7 +126,6 @@
   wom::BehaviourScheduler* scheduler = wom::BehaviourScheduler::GetInstance();
   scheduler->InterruptAll();
 }
->>>>>>> cc34736f
 
 void Robot::TeleopPeriodic() {}
 
@@ -186,11 +133,4 @@
 void Robot::DisabledPeriodic() {}
 
 void Robot::TestInit() {}
-<<<<<<< HEAD
-void Robot::TestPeriodic() {}
-
-void Robot::SimulationInit() {}
-void Robot::SimulationPeriodic() {}
-=======
-void Robot::TestPeriodic() {}
->>>>>>> cc34736f
+void Robot::TestPeriodic() {}