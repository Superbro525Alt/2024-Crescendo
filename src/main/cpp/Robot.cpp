// Copyright (c) 2023-2024 CurtinFRC
// Open Source Software, you can modify it according to the terms
// of the MIT License at the root of this project

#include "Robot.h"

#include <frc/TimedRobot.h>
#include <frc/Timer.h>
#include <frc/controller/RamseteController.h>
#include <frc/kinematics/DifferentialDriveKinematics.h>
#include <networktables/DoubleTopic.h>
#include <networktables/NetworkTable.h>
#include <networktables/NetworkTableInstance.h>
#include <units/acceleration.h>
#include <units/angle.h>
#include <units/length.h>
#include <units/time.h>
#include <units/velocity.h>
#include <units/voltage.h>

<<<<<<< HEAD
static units::second_t lastPeriodic;

void Robot::RobotInit() {
  lastPeriodic = wom::now();

  intake = new Intake(robotmap.intakeSystem.config);
  wom::BehaviourScheduler::GetInstance()->Register(intake);
  intake->SetDefaultBehaviour(
      [this]() { return wom::make<IntakeManualControl>(intake, robotmap.controllers.codriver); });
=======
#include <frc/kinematics/DifferentialDriveKinematics.h>
#include <frc/controller/RamseteController.h>
#include <frc/Timer.h>
#include "behaviour/HasBehaviour.h"

static units::second_t lastPeriodic;

void Robot::RobotInit() {
  sched = wom::BehaviourScheduler::GetInstance();
  m_chooser.SetDefaultOption("Default Auto", "Default Auto");

  frc::SmartDashboard::PutData("Auto Selector", &m_chooser);

  m_path_chooser.SetDefaultOption("Path1", "paths/output/Path1.wpilib.json");

  m_path_chooser.AddOption("Path1", "paths/output/Path1.wpilib.json");
  m_path_chooser.AddOption("Path2", "paths/output/Path2.wpilib.json");

  frc::SmartDashboard::PutData("Path Selector", &m_path_chooser);

  frc::SmartDashboard::PutData("Field", &m_field);

  simulation_timer = frc::Timer();

  robotmap.swerveBase.gyro->Reset();

  _swerveDrive =
      new wom::SwerveDrive(robotmap.swerveBase.config, frc::Pose2d());
  wom::BehaviourScheduler::GetInstance()->Register(_swerveDrive);
  _swerveDrive->SetDefaultBehaviour([this]() {
    return wom::make<wom::ManualDrivebase>(_swerveDrive,
                                           &robotmap.controllers.driver);
  });

  
  // m_driveSim = new wom::TempSimSwerveDrive(&simulation_timer, &m_field);
  // m_driveSim = wom::TempSimSwerveDrive();

  robotmap.swerveBase.moduleConfigs[0].turnMotor.encoder->SetEncoderOffset(0_rad);
  robotmap.swerveBase.moduleConfigs[1].turnMotor.encoder->SetEncoderOffset(0_rad);
  robotmap.swerveBase.moduleConfigs[2].turnMotor.encoder->SetEncoderOffset(0_rad);
  robotmap.swerveBase.moduleConfigs[3].turnMotor.encoder->SetEncoderOffset(0_rad);




  // frontLeft = new ctre::phoenix6::hardware::TalonFX(7, "Drivebase");  // front left
  // frontRight = new ctre::phoenix6::hardware::TalonFX(2, "Drivebase");   // front right
  // backLeft = new ctre::phoenix6::hardware::TalonFX(6, "Drivebase");   // back left
  // backRight = new ctre::phoenix6::hardware::TalonFX(4, "Drivebase");  // back right
  // frontLeft = new ctre::phoenix6::hardware::TalonFX(9, "Drivebase");   // front left
  // frontRight = new ctre::phoenix6::hardware::TalonFX(1, "Drivebase");   // front right
  // backLeft = new ctre::phoenix6::hardware::TalonFX(5, "Drivebase");   // back left
  // backRight = new ctre::phoenix6::hardware::TalonFX(3, "Drivebase");
>>>>>>> 52eba455
}

void Robot::RobotPeriodic() {
  auto dt = wom::now() - lastPeriodic;
  lastPeriodic = wom::now();

  loop.Poll();
  sched->Tick();

  robotmap.swerveTable.swerveDriveTable->GetEntry("frontLeftEncoder").SetDouble(robotmap.swerveBase.moduleConfigs[0].turnMotor.encoder->GetEncoderPosition().value());
  robotmap.swerveTable.swerveDriveTable->GetEntry("frontRightEncoder").SetDouble(robotmap.swerveBase.moduleConfigs[1].turnMotor.encoder->GetEncoderPosition().value());
  robotmap.swerveTable.swerveDriveTable->GetEntry("backLeftEncoder").SetDouble(robotmap.swerveBase.moduleConfigs[2].turnMotor.encoder->GetEncoderPosition().value());
  robotmap.swerveTable.swerveDriveTable->GetEntry("backRightEncoder").SetDouble(robotmap.swerveBase.moduleConfigs[3].turnMotor.encoder->GetEncoderPosition().value());

  intake->OnUpdate(dt);
}

void Robot::AutonomousInit() {
  loop.Clear();
<<<<<<< HEAD
  wom::BehaviourScheduler* scheduler = wom::BehaviourScheduler::GetInstance();
  scheduler->InterruptAll();
=======
  sched->InterruptAll();
}
void Robot::AutonomousPeriodic() {
  // m_driveSim->OnUpdate();
>>>>>>> 52eba455
}

void Robot::AutonomousPeriodic() {}

void Robot::TeleopInit() {
  loop.Clear();
<<<<<<< HEAD
  wom::BehaviourScheduler* scheduler = wom::BehaviourScheduler::GetInstance();
  scheduler->InterruptAll();
=======
  sched->InterruptAll();

  // frontLeft->SetVoltage(4_V);
  // frontRight->SetVoltage(4_V);
  // backLeft->SetVoltage(4_V);
  // backRight->SetVoltage(4_V);
>>>>>>> 52eba455
}

void Robot::TeleopPeriodic() {}

void Robot::DisabledInit() {}
void Robot::DisabledPeriodic() {}

void Robot::TestInit() {}
void Robot::TestPeriodic() {}<|MERGE_RESOLUTION|>--- conflicted
+++ resolved
@@ -18,17 +18,6 @@
 #include <units/velocity.h>
 #include <units/voltage.h>
 
-<<<<<<< HEAD
-static units::second_t lastPeriodic;
-
-void Robot::RobotInit() {
-  lastPeriodic = wom::now();
-
-  intake = new Intake(robotmap.intakeSystem.config);
-  wom::BehaviourScheduler::GetInstance()->Register(intake);
-  intake->SetDefaultBehaviour(
-      [this]() { return wom::make<IntakeManualControl>(intake, robotmap.controllers.codriver); });
-=======
 #include <frc/kinematics/DifferentialDriveKinematics.h>
 #include <frc/controller/RamseteController.h>
 #include <frc/Timer.h>
@@ -83,7 +72,12 @@
   // frontRight = new ctre::phoenix6::hardware::TalonFX(1, "Drivebase");   // front right
   // backLeft = new ctre::phoenix6::hardware::TalonFX(5, "Drivebase");   // back left
   // backRight = new ctre::phoenix6::hardware::TalonFX(3, "Drivebase");
->>>>>>> 52eba455
+  lastPeriodic = wom::now();
+
+  intake = new Intake(robotmap.intakeSystem.config);
+  wom::BehaviourScheduler::GetInstance()->Register(intake);
+  intake->SetDefaultBehaviour(
+      [this]() { return wom::make<IntakeManualControl>(intake, robotmap.controllers.codriver); });
 }
 
 void Robot::RobotPeriodic() {
@@ -103,32 +97,23 @@
 
 void Robot::AutonomousInit() {
   loop.Clear();
-<<<<<<< HEAD
-  wom::BehaviourScheduler* scheduler = wom::BehaviourScheduler::GetInstance();
-  scheduler->InterruptAll();
-=======
   sched->InterruptAll();
 }
 void Robot::AutonomousPeriodic() {
   // m_driveSim->OnUpdate();
->>>>>>> 52eba455
 }
-
-void Robot::AutonomousPeriodic() {}
 
 void Robot::TeleopInit() {
   loop.Clear();
-<<<<<<< HEAD
-  wom::BehaviourScheduler* scheduler = wom::BehaviourScheduler::GetInstance();
-  scheduler->InterruptAll();
-=======
   sched->InterruptAll();
 
   // frontLeft->SetVoltage(4_V);
   // frontRight->SetVoltage(4_V);
   // backLeft->SetVoltage(4_V);
   // backRight->SetVoltage(4_V);
->>>>>>> 52eba455
+  loop.Clear();
+  wom::BehaviourScheduler* scheduler = wom::BehaviourScheduler::GetInstance();
+  scheduler->InterruptAll();
 }
 
 void Robot::TeleopPeriodic() {}
