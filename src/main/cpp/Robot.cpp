--- conflicted
+++ resolved
@@ -21,15 +21,15 @@
 void Robot::RobotInit() {
   lastPeriodic = wom::now();
 
-  mag = new Mag(robotmap.magSystem.config);
+  mag = new Mag(robotmap.MagSystem.config);
   wom::BehaviourScheduler::GetInstance()->Register(mag);
   mag->SetDefaultBehaviour(
-      [this]() { return wom::make<MagManualControl>(mag, &robotmap.controllers.coDriver); });
+      [this]() { return wom::make<MagManualControl>(mag, &robotmap.Controllers.coDriver); });
 }
 
 void Robot::RobotPeriodic() {
   auto dt = wom::now() - lastPeriodic;
-  lastPeriodic = wom::now();
+  lastPeriodic = wom::now(); 
 
   loop.Poll();
   wom::BehaviourScheduler::GetInstance()->Tick();
@@ -73,23 +73,16 @@
       [this]() { return wom::make<ClimberManualControl>(climber, &robotmap.controllers.coDriver); });
   // m_driveSim = new wom::TempSimSwerveDrive(&simulation_timer, &m_field);
   // m_driveSim = wom::TempSimSwerveDrive();
-<<<<<<< HEAD
-  // _swerveDrive->OnStart();
-  // sched->InterruptAll();
-=======
 }
 
 void Robot::RobotPeriodic() {
-  units::second_t dt = wom::now() - lastPeriodic;
+  auto dt = wom::now() - lastPeriodic;
   lastPeriodic = wom::now();
 
   loop.Poll();
   wom::BehaviourScheduler::GetInstance()->Tick();
 
   _swerveDrive->OnUpdate(dt);
-
-  climber->OnUpdate(dt);
->>>>>>> 11f12f9d
 }
 
 void Robot::AutonomousInit() {
@@ -103,17 +96,10 @@
   // m_driveSim->OnUpdate();
 }
 
-<<<<<<< HEAD
-=======
 void Robot::TeleopInit() {
-  loop.Clear();
-  wom::BehaviourScheduler* scheduler = wom::BehaviourScheduler::GetInstance();
-  scheduler->InterruptAll();
   // _swerveDrive->OnStart();
   // sched->InterruptAll();
 }
-
->>>>>>> 11f12f9d
 void Robot::TeleopPeriodic() {}
 
 void Robot::DisabledInit() {}
