--- conflicted
+++ resolved
@@ -1,35 +1,5 @@
 #include "Auto.h"
 
-<<<<<<< HEAD
-// std::shared_ptr<Behaviour> Taxi(DriveBase _driveBase, Shooter _shooter, Mag _mag, Intake _intake, Arm _arm) {
-//   return 
-//     <<make<ArmToSetPoint>(_arm, armAngle)
-//     <<make<AutoShoot>(_shooter, shooterVolt)
-//     <<make<ArmToSetPoint>(_arm, armAngle)
-//     <<make<DriveToLocation>(_driveBase, raw, distance)
-//   //Shoots starting note then moves out of starting position.
-// }
-
-// std::shared_ptr<Behaviour> QuadrupleClose(DriveBase _driveBase, Shooter _shooter, Mag _mag, Intake _intake, Arm _arm) {
-//   return
-//     << make<ArmToSetPoint>(_arm, armAngle)
-//     << make<AutoShoot>(_shooter, shooterVolt)
-//     << make<DriveToLocation>(_driveBase, raw, distance)
-//     << make<ArmToSetPoint>(_arm, armAngle)
-//     << make<AutoIntake>(_intake, intakeVolt)
-//     << make<ArmToSetPoint>(_arm, armAngle)
-//     << make<AutoShoot>(_shooter, shooterVolt)
-//     << make<DriveToLocation>(_driveBase, raw, distance)
-//     << make<ArmToSetPoint>(_arm, armAngle)
-//     << make<AuttoIntake>(_intake, intakeVolt)
-//     << make<ArmToSetPoint>(_arm, armAngle)we
-//     << make<AutoShoot>(_shooter, shooterVolt)
-//     << make<DriveToLocation>(_driveBase, raw, distance)
-//     << make<ArmToSetPoint>(_arm, armAngle)
-//     << make<AutoIntake>(_intake, intakeVolt)
-//     << make<ArmToSetPoint>(_arm, armAngle)
-//     << make<AutoShoo>(_shooter, shooterVolt)
-=======
 std::shared_ptr<behaviour::Behaviour> Taxi(wom::drivetrain::SwerveDrive _driveBase, Shooter _shooter, Intake _intake, AlphaArm _alphaArm) {
   return behaviour::make<ArmToSetPoint>(_arm, 60)
     <<make<AutoShoot>(_shooter, 12);
@@ -55,8 +25,7 @@
     << make<ArmToSetPoint>(_arm, 180)
     << make<AutoIntake>(_intake, 12)
     << make<ArmToSetPoint>(_arm, 60)
-    << make<AutoShoo>(_shooter, 12)
->>>>>>> 5bca0159
+    << make<AutoShoot>(_shooter, 12)
 
      /*
       4N Close
@@ -70,40 +39,6 @@
     */
 }
 
-<<<<<<< HEAD
-// std::shared_ptr<Behaviour> QuadrupleFar(DriveBase _driveBase, Shooter _shooter, Mag _mag, Intake _intake, Arm _arm) {
-//   return
-//     << make<ArmToSetPoint>(_arm, armAngle)
-//     << make<AutoShoot>(_shooter, shooterVolt)
-//     << make<ArmToSetPoint>(_arm, armAngle)
-//     << make<DriveToLocation>(_driveBase, raw, distance)
-//     << make<ArmToSetPoint>(_arm, armAngle)
-//     << make<AutoIntake>(_intake, intakeVolt)
-//     //<< make<ArmToSetPoint>(_arm, armAngle)
-//     //<< make<DriveToLocation>(_driveBase, raw, distance)
-//     << make<ArmToSetPoint>(_arm, armAngle)
-//     << make<AutoShoot>(_shooter, shooterVolt)
-//     << make<ArmToSetPoint>(_arm, armAngle)
-//     << make<DriveToLocation>(_driveBase, raw, distance)
-//     << make<ArmToSetPoint>(_arm, armAngle)
-//     << make<AutoIntake>(_intake, intakeVolt)
-//     //<< make<ArmToSetPoint>(_arm, armAngle)
-//     //<< make<DriveToLocation>(_driveBase, raw, distance)
-//     << make<ArmToSetPoint>(_arm, armAngle)
-//     << make<AutoShoot>(_shooter, shooterVolt)
-//     << make<ArmToSetPoint>(_arm, armAngle)
-//     << make<DriveToLocation>(_driveBase, raw, distance)
-//     << make<ArmToSetPoint>(_arm, armAngle)
-//     << make<AutoIntake>(_intake, intakeVolt)
-//     //<< make<ArmToSetPoint>(_arm, armAngle)
-//     //<< make<DriveToLocation>(_driveBase, raw, distance)
-//     << make<ArmToSetPoint>(_arm, armAngle)
-//     << make<AutoShoot>(_shooter, shooterVolt)
-//     // << make<ArmToSetPoint>(_arm, armAngle)
-//     // << make<DriveToLocation>(_driveBase, raw, distance)   do this if possible
-//     // << make<ArmToSetPoint>(_arm, armAngle)
-//     // << make<AutoIntake>(_intake, intakeVolt)
-=======
 std::shared_ptr<Behaviour> QuadrupleFar(wom::drivetrain::SwerveDrive _driveBase, Shooter _shooter, Intake _intake, AlphaArm _alphaArm) {
   return make<ArmToSetPoint>(_arm, /12)
     << make<AutoShoot>(_shooter, 12)
@@ -127,7 +62,6 @@
     << make<DriveToLocation>(_driveBase, 12, distance, direction)
     << make<ArmToSetPoint>(_arm, armAngle)
     << make<AutoIntake>(_intake, 12)
-    adasda
     //<< make<ArmToSetPoint>(_arm, armAngle)
     //<< make<DriveToLocation>(_driveBase, 12, distance, direction)
     << make<ArmToSetPoint>(_arm, 60)
@@ -136,7 +70,6 @@
     // << make<DriveToLocation>(_driveBase, 12, distance, direction)   do this if possible
     // << make<ArmToSetPoint>(_arm, armAngle)
     // << make<AutoIntake>(_intake, 12)
->>>>>>> 5bca0159
 
     /*
       4N Far
@@ -157,110 +90,6 @@
     */
 }
 
-<<<<<<< HEAD
-// std::shared_ptr<Behaviour> QuadrupleCloseDoubleFar(DriveBase _driveBase, Shooter _shooter, Mag _mag, Intake _intake, Arm _arm) {
-//   return
-//     << make<ArmToSetPoint>(_arm, armAngle)
-//     << make<AutoShoot>(_shooter, shooterVolt)
-//     << make<ArmToSetPoint>(_arm, armAngle)
-//     << make<DriveToLocation>(_driveBase, raw, distance)
-//     << make<ArmToSetPoint>(_arm, armAngle)
-//     << make<AutoIntake>(_intake, intakeVolt)
-//     //<< make<ArmToSetPoint>(_arm, armAngle)
-//     //<< make<DriveToLocation>(_driveBase, raw, distance)
-//     << make<ArmToSetPoint>(_arm, armAngle)
-//     << make<AutoShoot>(_shooter, shooterVolt)
-//     << make<ArmToSetPoint>(_arm, armAngle)
-//     << make<DriveToLocation>(_driveBase, raw, distance)
-//     << make<ArmToSetPoint>(_arm, armAngle)
-//     << make<AutoIntake>(_intake, intakeVolt)
-//     //<< make<ArmToSetPoint>(_arm, armAngle)
-//     //<< make<DriveToLocation>(_driveBase, raw, distance)
-//     << make<ArmToSetPoint>(_arm, armAngle)
-//     << make<AutoShoot>(_shooter, shooterVolt)
-//     << make<ArmToSetPoint>(_arm, armAngle)
-//     << make<DriveToLocation>(_driveBase, raw, distance)
-//     << make<ArmToSetPoint>(_arm, armAngle)
-//     << make<AutoIntake>(_intake, intakeVolt)
-//     //<< make<ArmToSetPoint>(_arm, armAngle)
-//     //<< make<DriveToLocation>(_driveBase, raw, distance)
-//     << make<ArmToSetPoint>(_arm, armAngle)
-//     << make<AutoShoot>(_shooter, shooterVolt)
-//     << make<ArmToSetPoint>(_arm, armAngle)
-//     << make<DriveToLocation>(_driveBase, raw, distance)
-//     << make<ArmToSetPoint>(_arm, armAngle)
-//     << make<AutoIntake>(_intake, intakeVolt)
-//     << make<ArmToSetPoint>(_arm, armAngle)
-//     << make<DriveToLocation>(_driveBase, raw, distance)
-//     << make<ArmToSetPoint>(_arm, armAngle)
-//     << make<AutoShoot>(_shooter, shooterVolt)
-//     << make<ArmToSetPoint>(_arm, armAngle)
-//     << make<DriveToLocation>(_driveBase, raw, distance)
-//     << make<ArmToSetPoint>(_arm, armAngle)
-//     << make<AutoIntake>(_intake, intakeVolt)
-//     << make<ArmToSetPoint>(_arm, armAngle)
-//     << make<DriveToLocation>(_driveBase, raw, distance)
-//     << make<ArmToSetPoint>(_arm, armAngle)
-//     << make<AutoShoot>(_shooter, shooterVolt)
-//     << make<ArmToSetPoint>(_arm, armAngle)
-//     << make<DriveToLocation>(_driveBase, raw, distance)
-//     << make<ArmToSetPoint>(_arm, armAngle)
-//     << make<AutoIntake>(_intake, intakeVolt)
-//     << make<ArmToSetPoint>(_arm, armAngle)
-//     << make<AutoShoot>(_shooter, shooterVolt)
-//     /*
-//       4N Close 2N Far
-//     1. Shoot note
-//     2. Drive to close note
-//     3. Intake note
-//     4. Shoot note
-//     5. Drive to close note
-//     6. Intake note
-//     7. Shoot note
-//     8. Drive to close note
-//     9. Intake note
-//     10. Shoot note
-//     11. Drive to far note
-//     12. Intake note
-//     13. Drive to shooting line
-//     14. Shoot note
-//     15. Drive to far note
-//     16. Intake note
-//     17. Drive to shooting line
-//     18. Shoot note
-//     */
-// }
-
-// std::shared_ptr<Behaviour> QuadrupleCloseSingleFar(DriveBase _driveBase, Shooter _shooter, Mag _mag, Intake _intake, Arm _arm) {
-//   return
-//     << make<ArmToSetPoint>(_arm, armAngle)
-//     << make<AutoShoot>(_shooter, shooterVolt)
-//     << make<ArmToSetPoint>(_arm, armAngle)
-//     << make<DriveToLocation>(_driveBase, raw, distance)
-//     << make<ArmToSetPoint>(_arm, armAngle)
-//     << make<AutoIntake>(_intake, intakeVolt)
-//     << make<ArmToSetPoint>(_arm, armAngle)
-//     << make<DriveToLocation>(_driveBase, raw, distance)
-//     << make<ArmToSetPoint>(_arm, armAngle)
-//     << make<AutoShoot>(_shooter, shooterVolt)
-//     << make<ArmToSetPoint>(_arm, armAngle)
-//     << make<DriveToLocation>(_driveBase, raw, distance)
-//     << make<ArmToSetPoint>(_arm, armAngle)
-//     << make<AutoIntake>(_intake, intakeVolt)
-//     << make<ArmToSetPoint>(_arm, armAngle)
-//     << make<DriveToLocation>(_driveBase, raw, distance)
-//     << make<ArmToSetPoint>(_arm, armAngle)
-//     << make<AutoShoot>(_shooter, shooterVolt)
-//     << make<ArmToSetPoint>(_arm, armAngle)
-//     << make<DriveToLocation>(_driveBase, raw, distance)
-//     << make<ArmToSetPoint>(_arm, armAngle)
-//     << make<AutoIntake>(_intake, intakeVolt)
-//     << make<ArmToSetPoint>(_arm, armAngle)
-//     << make<DriveToLocation>(_driveBase, raw, distance)
-//     << make<ArmToSetPoint>(_arm, armAngle)
-//     << make<AutoShoot>(_shooter, shooterVolt)
-//     << make<ArmToSetPoint>(_arm, armAngle)
-=======
 std::shared_ptr<Behaviour> QuadrupleCloseDoubleFar(wom::drivetrain::SwerveDrive _driveBase, Shooter _shooter, Intake _intake, AlphaArm _alphaArm) {
   return make<ArmToSetPoint>(_arm, armAngle)
     << make<AutoShoot>(_shooter, 12)
@@ -332,7 +161,6 @@
     // 18. Shoot note
     
 }
->>>>>>> 5bca0159
 
 std::shared_ptr<Behaviour> QuadrupleCloseSingleFar(wom::drivetrain::SwerveDrive _driveBase, Shooter _shooter, Intake _intake, AlphaArm _alphaArm) {
   return make<ArmToSetPoint>(_arm, 60)
@@ -363,17 +191,25 @@
     << make<AutoShoot>(_shooter, 12)
     << make<ArmToSetPoint>(_arm, 0)
 
-<<<<<<< HEAD
-// std::shared_ptr<Behaviour> TrapAuto(DriveBase _driveBase, Shooter _shooter, Mag _mag, Intake _intake, Arm _arm) {
-//   return 
-//     << make<DriveToLocation>(_driveBase, raw, distance)
-//     << make<>
-//     << make<ArmToSetPoint>(_arm, armAngle)
-//     << make<AutoShoot>(_shooter, shooterVolt)
-//     << make<>
-//     << make<DriveToLocation>(_driveBase, raw, distance)
-//     << make<AutoIntake>(_intake, intakeVolt)
-//     << make<DriveToLocation>(_driveBase, raw, distance)
+    
+    // 4N Close 1N Far
+    // 1. Shoot note
+    // 2. Drive to close note
+    // 3. Intake note
+    // 4. Drive to speaker
+    // 5. Shoot note
+    // 6. Drive to close note
+    // 7. Intake note
+    // 8. Drive to speaker
+    // 9. Shoot note
+    // 10. Drive to close note
+    // 11. Intake note
+    // 12. Drive to speaker
+    // 13. Shoot note
+    // 14. Drive to far note
+    // 15. Intake note
+    // 15. Drive to speaker
+    // 16. shoot 
     
 //     /* 
 //     TRAP AUTO
@@ -400,29 +236,5 @@
   return behaviour::make<ArmToSetPoint>(&_alphaArm, 0 * 1_deg, 0.2);
 //     <<make<DriveToLocation>(_driveBase, raw, distance)
 //     <<make<AutoShoot>(_shooter, 8_V)
-  behaviour::make<AutoIntake>(&_intake, 8_V);
+  <<behaviour::make<AutoIntake>(&_intake, 8_V);
 } // This auto is a test for auto to see if all things work.
-=======
-    
-    // 4N Close 1N Far
-    // 1. Shoot note
-    // 2. Drive to close note
-    // 3. Intake note
-    // 4. Drive to speaker
-    // 5. Shoot note
-    // 6. Drive to close note
-    // 7. Intake note
-    // 8. Drive to speaker
-    // 9. Shoot note
-    // 10. Drive to close note
-    // 11. Intake note
-    // 12. Drive to speaker
-    // 13. Shoot note
-    // 14. Drive to far note
-    // 15. Intake note
-    // 15. Drive to speaker
-    // 16. shoot 
-    
-}
-   
->>>>>>> 5bca0159
