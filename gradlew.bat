@rem
@rem Copyright 2015 the original author or authors.
@rem
@rem Licensed under the Apache License, Version 2.0 (the "License");
@rem you may not use this file except in compliance with the License.
@rem You may obtain a copy of the License at
@rem
@rem      https://www.apache.org/licenses/LICENSE-2.0
@rem
@rem Unless required by applicable law or agreed to in writing, software
@rem distributed under the License is distributed on an "AS IS" BASIS,
@rem WITHOUT WARRANTIES OR CONDITIONS OF ANY KIND, either express or implied.
@rem See the License for the specific language governing permissions and
@rem limitations under the License.
@rem

@if "%DEBUG%"=="" @echo off
@rem ##########################################################################
@rem
@rem  Gradle startup script for Windows
@rem
@rem ##########################################################################

@rem Set local scope for the variables with windows NT shell
if "%OS%"=="Windows_NT" setlocal

set DIRNAME=%~dp0
if "%DIRNAME%"=="" set DIRNAME=.
@rem This is normally unused
set APP_BASE_NAME=%~n0
set APP_HOME=%DIRNAME%

@rem Resolve any "." and ".." in APP_HOME to make it shorter.
for %%i in ("%APP_HOME%") do set APP_HOME=%%~fi

@rem Add default JVM options here. You can also use JAVA_OPTS and GRADLE_OPTS to pass JVM options to this script.
set DEFAULT_JVM_OPTS="-Xmx64m" "-Xms64m"

@rem Find java.exe
if defined JAVA_HOME goto findJavaFromJavaHome

set JAVA_EXE=java.exe
%JAVA_EXE% -version >NUL 2>&1
if %ERRORLEVEL% equ 0 goto execute

<<<<<<< HEAD
echo. 1>&2
echo ERROR: JAVA_HOME is not set and no 'java' command could be found in your PATH. 1>&2
echo. 1>&2
echo Please set the JAVA_HOME variable in your environment to match the 1>&2
echo location of your Java installation. 1>&2
=======
echo.
echo ERROR: JAVA_HOME is not set and no 'java' command could be found in your PATH.
echo.
echo Please set the JAVA_HOME variable in your environment to match the
echo location of your Java installation.
>>>>>>> 29614ca1

goto fail

:findJavaFromJavaHome
set JAVA_HOME=%JAVA_HOME:"=%
set JAVA_EXE=%JAVA_HOME%/bin/java.exe

if exist "%JAVA_EXE%" goto execute

<<<<<<< HEAD
echo. 1>&2
echo ERROR: JAVA_HOME is set to an invalid directory: %JAVA_HOME% 1>&2
echo. 1>&2
echo Please set the JAVA_HOME variable in your environment to match the 1>&2
echo location of your Java installation. 1>&2
=======
echo.
echo ERROR: JAVA_HOME is set to an invalid directory: %JAVA_HOME%
echo.
echo Please set the JAVA_HOME variable in your environment to match the
echo location of your Java installation.
>>>>>>> 29614ca1

goto fail

:execute
@rem Setup the command line

set CLASSPATH=%APP_HOME%\gradle\wrapper\gradle-wrapper.jar


@rem Execute Gradle
"%JAVA_EXE%" %DEFAULT_JVM_OPTS% %JAVA_OPTS% %GRADLE_OPTS% "-Dorg.gradle.appname=%APP_BASE_NAME%" -classpath "%CLASSPATH%" org.gradle.wrapper.GradleWrapperMain %*

:end
@rem End local scope for the variables with windows NT shell
if %ERRORLEVEL% equ 0 goto mainEnd

:fail
rem Set variable GRADLE_EXIT_CONSOLE if you need the _script_ return code instead of
rem the _cmd.exe /c_ return code!
set EXIT_CODE=%ERRORLEVEL%
if %EXIT_CODE% equ 0 set EXIT_CODE=1
if not ""=="%GRADLE_EXIT_CONSOLE%" exit %EXIT_CODE%
exit /b %EXIT_CODE%

:mainEnd
if "%OS%"=="Windows_NT" endlocal

:omega<|MERGE_RESOLUTION|>--- conflicted
+++ resolved
@@ -43,19 +43,11 @@
 %JAVA_EXE% -version >NUL 2>&1
 if %ERRORLEVEL% equ 0 goto execute
 
-<<<<<<< HEAD
-echo. 1>&2
-echo ERROR: JAVA_HOME is not set and no 'java' command could be found in your PATH. 1>&2
-echo. 1>&2
-echo Please set the JAVA_HOME variable in your environment to match the 1>&2
-echo location of your Java installation. 1>&2
-=======
 echo.
 echo ERROR: JAVA_HOME is not set and no 'java' command could be found in your PATH.
 echo.
 echo Please set the JAVA_HOME variable in your environment to match the
 echo location of your Java installation.
->>>>>>> 29614ca1
 
 goto fail
 
@@ -65,19 +57,11 @@
 
 if exist "%JAVA_EXE%" goto execute
 
-<<<<<<< HEAD
-echo. 1>&2
-echo ERROR: JAVA_HOME is set to an invalid directory: %JAVA_HOME% 1>&2
-echo. 1>&2
-echo Please set the JAVA_HOME variable in your environment to match the 1>&2
-echo location of your Java installation. 1>&2
-=======
 echo.
 echo ERROR: JAVA_HOME is set to an invalid directory: %JAVA_HOME%
 echo.
 echo Please set the JAVA_HOME variable in your environment to match the
 echo location of your Java installation.
->>>>>>> 29614ca1
 
 goto fail
 
